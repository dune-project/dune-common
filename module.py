from __future__ import absolute_import, division, print_function, unicode_literals

import email.utils
import io
import logging
import os
import re
import shlex
import string
import subprocess
import sys

from os.path import expanduser

if __name__ == "dune.common.module":
    from dune.common.compatibility import buffer_to_str
    from dune.common import project
else:
    from compatibility import buffer_to_str
    import project

logger = logging.getLogger(__name__)

class Version:
    def __init__(self, s):
        if s is None:
            self.major = 0
            self.minor = 0
            self.revision = 0
        elif isinstance(s, Version):
            self.major = s.major
            self.minor = s.minor
            self.revision = s.revision
        else:
            match = re.match('(?P<major>[0-9]+)[.](?P<minor>[0-9]+)([.](?P<revision>[0-9]+))?', s)
            if not match:
                raise ValueError('Invalid version: \'' + s + '\'.')
            self.major = int(match.group('major'))
            self.minor = int(match.group('minor'))
            self.revision = int(match.group('revision')) if match.group( 'revision' ) else 0

    def __str__(self):
        return str(self.major) + '.' + str(self.minor) + '.' + str(self.revision)

    def as_tuple(self):
        return (self.major, self.minor, self.revision)

    def __eq__(self, other):
        return self.as_tuple() == other.as_tuple()

    def __ne__(self, other):
        return self.as_tuple() != other.as_tuple()

    def __lt__(self, other):
        return self.as_tuple() < other.as_tuple()

    def __le__(self, other):
        return self.as_tuple() <= other.as_tuple()

    def __gt__(self, other):
        return self.as_tuple() > other.as_tuple()

    def __ge__(self, other):
        return self.as_tuple() >= other.as_tuple()


class VersionRequirement:
    def __init__(self, s):
        if s:
            match = re.match('(?P<operator>(>|>=|==|<=|<))\s*(?P<version>[0-9.]+)', s)
            if not match:
                raise ValueError('Invalid version qualifier: \'' + s + '\'.')
            self.version = Version(match.group('version'))
            operator = match.group('operator')

            if operator == '>':
                self.operator = Version.__gt__
            elif operator == '>=':
                self.operator = Version.__ge__
            elif operator == '==':
                self.operator = Version.__eq__
            elif operator == '<=':
                self.operator = Version.__le__
            elif operator == '<':
                self.operator = Version.__lt__
            else:
                raise ValueError('Invalid comparison operator: \'' + operator + '\'.')
        else:
            self.operator = lambda a, b : True
            self.version = None

    def __bool__(self):
        return self.version is not None

    __nonzero__ = __bool__

    def __call__(self, version):
        return self.operator(version, self.version)

    def __repr__(self):
        return str(self)

    def __str__(self):
        if self.operator == Version.__gt__:
            return '(> ' + str(self.version) + ')'
        elif self.operator == Version.__ge__:
            return '(>= ' + str(self.version) + ')'
        elif self.operator == Version.__eq__:
            return '(== ' + str(self.version) + ')'
        elif self.operator == Version.__le__:
            return '(<= ' + str(self.version) + ')'
        elif self.operator == Version.__lt__:
            return '(< ' + str(self.version) + ')'
        else:
            return ''


class Description:
    def __init__(self, fileName=None, **kwargs):
        data = kwargs.copy()
        if fileName is not None:
            with io.open(fileName, 'r', encoding='utf-8') as file:
                for line in file:
                    line = line.strip()
                    if not line or line[ 0 ] == '#':
                        continue

                    pos = line.find(':')
                    if pos < 0:
                        raise ValueError('Invalid key:value pair (' + line + ').')
                    data[line[:pos].strip().lower()] = line[pos+1:].strip()

        try:
            self.name = data['module']
        except KeyError:
            raise KeyError('Module description does not contain module name.')

        self.version = Version(data.get('version'))

        try:
            self.maintainer = email.utils.parseaddr(data['maintainer'])
            if not self.maintainer[1]:
                raise ValueError('Module description contains invalid maintainer e-mail address.')
        except KeyError:
            self.maintainer = None

        try:
            wshook = data['whitespace-hook'].lower()
            if wshook == 'yes':
                self.whitespace_hook = True
            elif wshook == 'no':
                self.whitespace_hook = False
            else:
              raise ValueError('Invalid value for whitespace-hook: ' + wshook + '.')
        except KeyError:
            self.whitespace_hook = None

        def parse_deps(s):
            deps = []
            if isinstance(s, list):
                for m in s:
                    if isinstance(m, Description):
                        deps.append((m.name, VersionRequirement(None)))
                    else:
                        deps.append((m, VersionRequirement(None)))
            else:
                while s:
                    match = re.match('(?P<module>[a-zA-Z0-9_\-]+)(\s*\((?P<version>[^)]*)\))?', s)
                    if not match:
                        raise ValueError('Invalid dependency list.')
                    deps.append((match.group('module'), VersionRequirement(match.group('version'))))
                    s = s[match.end():].strip()
            return deps

        self.depends = parse_deps(data.get('depends'))
        self.suggests = parse_deps(data.get('suggests'))

    def __repr__(self):
        s = 'Module:          ' + self.name + '\n'
        s += 'Version:         ' + str(self.version) + '\n'
        if self.maintainer is not None:
            s += 'Maintainer:      ' + email.utils.formataddr(self.maintainer) + '\n'
        if self.whitespace_hook is not None:
            s += 'Whitespace-Hook: ' + ('Yes' if self.whitespace_hook else 'No') + '\n'

        def print_deps(deps):
            return ' '.join([m + (' ' + str(c) if c else '') for m, c in deps])

        if self.depends:
            s += 'Depends:         ' + print_deps(self.depends) + '\n'
        if self.suggests:
            s += 'Suggests:        ' + print_deps(self.suggests) + '\n'
        return s

    def __str__(self):
        return self.name + " (" + str(self.version) + ")"


def find_modules(path):
    """find DUNE modules in given path

    Args:
        path: Iterable containing directories to search modules in

    Returns:
        List of (description, dir) pairs of found modules.
    """
    modules = []
    for dir in path:
        for root, dirs, files in os.walk(dir):
            if 'dune.module' in files:
                description = Description(os.path.join(root, 'dune.module'))
                modules.append((description,os.path.abspath(root)))
                # do not traverse subdirectories
                del dirs[:]
    return modules


def resolve_dependencies(modules, module=None, deps=None):
    """resolve module dependencies

    Args:
        modules:             dictionary mapping module name to description
        module (optional):   name or description of module to resolve dependencies for
        deps (optional):     dictionary mapping module name to an unordered set of its
            dependency names. This dictionary is extedend.

    Return:
        If module is given, an unordered set of its dependency names is returned.
        Otherwise a dictionary mapping module name to such a set is returned (i.e., deps).
    """
    if deps is None:
        deps = dict()

    if module is None:
        for m in modules:
            if m not in deps:
                resolve_dependencies(modules, m, deps)
        return deps

    if not isinstance(module, Description):
        module = modules[module]

    def resolve(desc, req):
        if not req(desc.version):
            raise ValueError('Module \'' + module.name + '\' requires ' + desc.name + ' ' + req + '.')
        try:
            d = deps[desc.name]
            if d is None:
                raise ValueError('Module \'' + module.name + '\' has circular dependency on ' + desc.name + '.')
            return d | {desc.name}
        except KeyError:
            return resolve_dependencies(modules, desc, deps) | {desc.name}

    deps[module.name] = None
    mod_deps = set()
    for m, r in module.depends:
        try:
            mod_deps |= resolve(modules[m], r)
        except KeyError:
            raise ValueError('Module \'' + module.name + '\' has missing dependency \'' + m + '\'.')
    for m, r in module.suggests:
        try:
            mod_deps |= resolve(modules[m], r)
        except KeyError:
            pass
    deps[module.name] = mod_deps
    return mod_deps


def resolve_order(deps):
    """resolve module dependencies

    Args:
       deps:     dictionary mapping module name to its dependency names

    Return:
       Ordred list of module names such that each module only depends on
       modules preceeding it.
    """
    order = []

    def resolve(m):
        if m not in order:
            for d in deps[m]:
                if d not in order:
                    resolve(d)
            order.append(m)

    for m in deps:
        resolve(m)
    return order


def pkg_config(pkg, var=None):
    args = ['pkg-config', pkg]
    if var is not None:
        args += ['--variable=' + var]
    pkgconfig = subprocess.Popen(args, stdout=subprocess.PIPE, stderr=subprocess.PIPE)
    pkgconfig.wait()
    if pkgconfig.returncode != 0:
        raise KeyError('package ' + pkg + 'not found.')
    return buffer_to_str(pkgconfig.stdout.read())


def get_prefix(module):
    return pkg_config(module, 'prefix')


def is_installed(dir, module=None):
    """check whether a path contains an installed or a source version of a DUNE module

    Args:
        dir:                directory containing the module description file (dune.module)
        module (optional):  name of the module (either str or Description)
            If omitted, the module description file is parsed for it.

    Returns:
        True, if the module is installed, false otherwise
    """
    if module is None:
        module = Description(os.path.join(dir, 'dune.module'))
    if isinstance(module, Description):
        module = module.name
    try:
        return dir == os.path.join(get_prefix(module), 'lib', 'dunecontrol', module)
    except KeyError:
        return False


def get_module_path():
    try:
        path = [p for p in os.environ['DUNE_CONTROL_PATH'].split(':') if p and os.path.isdir(p)]
        logger.debug('Module path [DUNE_CONTROL_PATH]: ' + ':'.join(path))
        return path
    except KeyError:
        pass

    # try to guess module path using pkg-config
    try:
        prefix = pkg_config('dune-common', 'prefix').strip()
        path = [p for p in ['.', os.path.join(prefix, 'lib', 'dunecontrol')] if os.path.isdir(p)]
        logger.debug('Module path [pkg-config]: ' + ':'.join(path))
        return path
    except KeyError:
        pass

    # try to guess modules path for unix systems
    path = [p for p in ['.', '/usr/local/lib/dunecontrol', '/usr/lib/dunecontrol'] if os.path.isdir(p)]
    try:
        pkg_config_path = [p for p in os.environ['PKG_CONFIG_PATH'].split(':') if p and os.path.isdir(p)]
        pkg_config_path = [os.join(p, '..', 'dunecontrol') for p in pkg_config_path]
        path += [p for p in pkg_config_path if os.path.isdir(p)]
    except KeyError:
        pass

    logger.debug('Module path [guessed]: ' + ':'.join(path))
    return path


def select_modules(modules=None):
    """choose one version of each module from a list of modules

    Args:
        modules (optional): List of (description, dir) pairs
            If not given, the find_modules(get_module_path()) is used

    Returns:
        pair of dictionaries mapping module name to unique description and directory respectively
    """
    if modules is None:
        modules = find_modules(get_module_path())
    desc = {}
    dir = {}
    for d, p in modules:
        n = d.name
        if n in dir:
            if is_installed(dir[n], n):
                if is_installed(p, n):
                    raise KeyError('Multiple installed versions for module \'' + n + '\' found.')
                else:
                  desc[n], dir[n] = d, p
            else:
              if not is_installed(d, n):
                  raise KeyError('Multiple source versions for module \'' + n + '\' found.')
        else:
            desc[n], dir[n] = d, p
    return (desc, dir)


def default_build_dir(srcdir, module=None):
    try:
        builddir = os.environ['DUNE_BUILD_DIR']
    except KeyError:
        builddir = 'build-cmake'

    if os.path.isabs(builddir):
        if module is None:
            module = Description(os.path.join(srcdir, 'dune.module'))
        if isinstance(module, Description):
            module = module.name
        return os.path.join(builddir, module)
    else:
        return os.path.join(srcdir, builddir)


def configure_module(srcdir, builddir, prefix_dirs, definitions=None):
    """configure a given module by running CMake

    Args:
        srcdir:                  source directory of module
        builddir:                build directory for module (may equal srcdir for in-source builds)
        prefix_dirs:             dictionary mapping dependent modules to their prefix
        definitions (optional):  dictionary of additional CMake definitions

    Returns:
        Output of CMake command
    """
    args = ['cmake']
    if definitions is None:
        pass
    elif isinstance(definitions, dict):
        args += ['-D' + key + '=' + value + '' for key, value in definitions.items()]
    else:
        raise ValueError('definitions must be a dictionary.')
    args += ['-D' + module + '_DIR=' + dir for module, dir in prefix_dirs.items()]
    args.append(srcdir)
    if not os.path.isdir(builddir):
        os.makedirs(builddir)
    logger.debug('Calling "' + ' '.join(args) + '"')
    cmake = subprocess.Popen(args, cwd=builddir, stdout=subprocess.PIPE, stderr=subprocess.PIPE)
    stdout, stderr = cmake.communicate()
    logging.debug(buffer_to_str(stdout))
    if cmake.returncode != 0:
        raise RuntimeError(buffer_to_str(stderr))
    return buffer_to_str(stdout)


def get_default_build_args():
    try:
        return shlex.split(os.environ['DUNE_BUILD_FLAGS'])
    except KeyError:
        pass

    return None


def build_module(builddir, build_args=None):
    if build_args is None:
        build_args = get_default_build_args()

    cmake_args = ['cmake', '--build', '.']
    if build_args is not None:
        cmake_args += ['--'] + build_args

    cmake = subprocess.Popen(cmake_args, cwd=builddir, stdout=subprocess.PIPE, stderr=subprocess.PIPE)
    stdout, stderr = cmake.communicate()
    if cmake.returncode != 0:
        raise RuntimeError(buffer_to_str(stderr))
    return buffer_to_str(stdout)


def get_dune_py_dir():
    try:
        return os.environ['DUNE_PY_DIR']
    except KeyError:
        pass

    # test if in virtual env
    try:
        realPath = sys.real_prefix
        virtualEnvPath = sys.prefix
        return os.path.join(virtualEnvPath, '.cache', 'dune-py')
    except AttributeError:
        pass

    # generate in home directory
    try:
        home = expanduser("~")
        return os.path.join(home, '.cache', 'dune-py')
    except KeyError:
        pass

    raise RuntimeError('Unable to determine location for dune-py module. Please set the environment variable "DUNE_PY_DIR".')


def get_dune_py_version():
    # change this version on the following events:
    # - a release (major version numbers)
    # - any incompatible change to the dune-py module (revison number)
    return Version("2.5.0")


def get_cmake_definitions():
    definitions = {}
    try:
        for arg in shlex.split(os.environ['DUNE_CMAKE_FLAGS']):
            key, value = arg.split('=', 1)
            if key.startswith('-D'):
                key = key[2:]
            definitions[key] = value
    except KeyError:
        pass
    return definitions


def make_dune_py_module(dune_py_dir=None):
    if dune_py_dir is None:
        dune_py_dir = get_dune_py_dir()
    descFile = os.path.join(dune_py_dir, 'dune.module')
    if not os.path.isfile(descFile):
        logger.info('Creating new dune-py module in ' + dune_py_dir)
        if not os.path.isdir(dune_py_dir):
            os.makedirs(dune_py_dir)

        # create python/dune/generated
        generated_dir_rel = os.path.join('python','dune', 'generated')
        generated_dir = os.path.join(dune_py_dir, generated_dir_rel)
        if not os.path.isdir(generated_dir):
            os.makedirs(generated_dir)

        cmake_content = ['add_executable(generated_test EXCLUDE_FROM_ALL generated_test.cc)',
                         'add_dune_mpi_flags(generated_test)',
                         'target_compile_definitions(generated_test PRIVATE USING_COREPY)',
                         'target_link_libraries(generated_test ${DUNE_LIBS})',
                         'file(WRITE "${CMAKE_CURRENT_BINARY_DIR}/__init__.py")',
                         '',
                         '# The builder will append rules for dynamically generated modules, here']
        project.write_cmake_file(generated_dir, cmake_content)

        with open(os.path.join(generated_dir, 'generated_test.cc'), 'w') as file:
            file.write('#include <config.h>\n\n')
            file.write('#define USING_COREPY 1\n\n')
            file.write('\n#include "generated_module.hh"\n')

        modules, _ = select_modules()
<<<<<<< HEAD
        description = Description(module='dune-py', maintainer='dune@lists.dune-project.org', depends=list(modules.values()))
=======
        description = Description(module='dune-py', version=get_dune_py_version(),  maintainer='dune@dune-project.org', depends=list(modules.values()))
>>>>>>> 2a996a4e
        logger.debug('dune-py will depend on ' + ' '.join([m + (' ' + str(c) if c else '') for m, c in description.depends]))
        project.make_project(dune_py_dir, description, subdirs=[generated_dir])
    else:
        description = Description(descFile)
        if description.name != 'dune-py':
            raise RuntimeError('"' + dune_py_dir + '" already contains a different dune module.')
        if description.version != get_dune_py_version():
            logger.error('"' + dune_py_dir + '" contains version ' + str(description.version) + ' of the dune-py module, ' + str(get_dune_py_version()) + ' required.')
            logger.error('If you updated dune-corepy, you can safely remove "' + dune_py_dir + '" and retry.')
            raise RuntimeError('"' + dune_py_dir + '" contains a different version of the dune-py module.')
        logger.info('Using existing dune-py module in ' + dune_py_dir)


def build_dune_py_module(dune_py_dir=None, definitions=None, build_args=None):
    if dune_py_dir is None:
        dune_py_dir = get_dune_py_dir()
    if definitions is None:
        definitions = get_cmake_definitions()

    desc = Description(os.path.join(dune_py_dir, 'dune.module'))

    modules, dirs = select_modules()
    deps = resolve_dependencies(modules, desc)

    prefix = {}
    for name, dir in dirs.items():
        if is_installed(dir, name):
            prefix[name] = get_prefix(name)
        else:
            prefix[name] = default_build_dir(dir, name)

    output = configure_module(dune_py_dir, dune_py_dir, {d: prefix[d] for d in deps}, definitions)
    output += build_module(dune_py_dir, build_args)
    return output<|MERGE_RESOLUTION|>--- conflicted
+++ resolved
@@ -534,11 +534,7 @@
             file.write('\n#include "generated_module.hh"\n')
 
         modules, _ = select_modules()
-<<<<<<< HEAD
-        description = Description(module='dune-py', maintainer='dune@lists.dune-project.org', depends=list(modules.values()))
-=======
-        description = Description(module='dune-py', version=get_dune_py_version(),  maintainer='dune@dune-project.org', depends=list(modules.values()))
->>>>>>> 2a996a4e
+        description = Description(module='dune-py', version=get_dune_py_version(),  maintainer='dune@lists.dune-project.org', depends=list(modules.values()))
         logger.debug('dune-py will depend on ' + ' '.join([m + (' ' + str(c) if c else '') for m, c in description.depends]))
         project.make_project(dune_py_dir, description, subdirs=[generated_dir])
     else:
