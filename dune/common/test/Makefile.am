# -*- tab-width: 4; indent-tabs-mode: nil -*-

TESTPROGS = \
    arraylisttest \
    arraytest \
    bigunsignedinttest \
    bitsetvectortest \
    calloncetest \
    check_fvector_size \
    conversiontest \
    diagonalmatrixtest \
    dynmatrixtest \
    dynvectortest \
    eigenvaluestest \
    enumsettest \
    fmatrixtest \
    fvectortest \
    gcdlcmtest \
    integersequence \
    iteratorfacadetest \
    iteratorfacadetest2 \
    lrutest \
    mpicollectivecommunication \
    mpiguardtest \
    mpihelpertest \
    mpihelpertest2 \
    nullptr-test \
    pathtest \
    parametertreelocaletest \
    parametertreetest \
    poolallocatortest \
    shared_ptrtest_config \
    singletontest \
    streamtest \
    stringutilitytest \
    testdebugallocator \
    testdebugallocator_fail1 \
    testdebugallocator_fail2 \
    testdebugallocator_fail3 \
    testdebugallocator_fail4 \
    testdebugallocator_fail5 \
    testfloatcmp \
    tuplestest \
    tupleutilitytest \
    typetraitstest \
    utilitytest


# only run this test if TBB is availabe
if TBB
  TESTPROGS+=tbbruntest
endif

# which tests to run
COMPILE_XFAIL=$(DUNE_COMMON_BIN)/xfail-compile-tests

COMPILE_XFAIL_TESTS = \
    check_fvector_size_fail1 \
    check_fvector_size_fail2 \
    genericiterator_compile_fail \
    nullptr-test-fail

compile_XFAIL:
	for i in $(COMPILE_XFAIL_TESTS); do \
	  if $(MAKE) $$i; then \
	    echo "ERROR: target $$i did compile, although it is listed in the COMPILE_XFAIL_TESTS"; \
	    exit 1; \
	  else true; \
	  fi; \
	done

EXTRA_PROGRAMS = $(COMPILE_XFAIL_TESTS) sllisttest

TESTS = $(TESTPROGS) $(COMPILE_XFAIL)

XFAIL_TESTS = \
    testdebugallocator_fail1 \
    testdebugallocator_fail2 \
    testdebugallocator_fail3 \
    testdebugallocator_fail4 \
    testdebugallocator_fail5

# programs just to build when "make check" is used
check_PROGRAMS = $(TESTPROGS)

noinst_HEADERS = dummyiterator.hh iteratorfacadetest.hh

# Install some test headers, because they get used by tests in other modules
testincludedir = $(includedir)/dune/common/test
testinclude_HEADERS = checkmatrixinterface.hh iteratortest.hh

# define the programs (in alphabetical order)
arraylisttest_SOURCES = arraylisttest.cc

arraytest_SOURCES = arraytest.cc

bigunsignedinttest_SOURCES=bigunsignedinttest.cc
bigunsignedinttest_CPPFLAGS = $(AM_CPPFLAGS)

bitsetvectortest_SOURCES = bitsetvectortest.cc

calloncetest_SOURCES = calloncetest.cc

check_fvector_size_fail1_SOURCES = check_fvector_size_fail.cc
check_fvector_size_fail1_CPPFLAGS = $(AM_CPPFLAGS) -DDIM=1

check_fvector_size_fail2_SOURCES = check_fvector_size_fail.cc
check_fvector_size_fail2_CPPFLAGS = $(AM_CPPFLAGS) -DDIM=3

check_fvector_size_SOURCES = check_fvector_size.cc

conversiontest_SOURCES = conversiontest.cc

diagonalmatrixtest_SOURCES = diagonalmatrixtest.cc

dynmatrixtest_SOURCES = dynmatrixtest.cc

dynvectortest_SOURCES = dynvectortest.cc

eigenvaluestest_SOURCES = eigenvaluestest.cc
eigenvaluestest_LDADD = $(LAPACK_LIBS) $(LDADD) $(BLAS_LIBS) $(LIBS) $(FLIBS)

enumsettest_SOURCES = enumsettest.cc

fmatrixtest_SOURCES = fmatrixtest.cc
fmatrixtest_LDADD = $(LAPACK_LIBS) $(LDADD) $(BLAS_LIBS) $(LIBS) $(FLIBS)

fvectortest_SOURCES = fvectortest.cc

gcdlcmtest_SOURCES = gcdlcmtest.cc

genericiterator_compile_fail_SOURCES = genericiterator_compile_fail.cc

integersequence_SOURCES = integersequence.cc
integersequence_CPPFLAGS = $(AM_CPPFLAGS)

# mention headers so that they are distributed too
iteratorfacadetest_SOURCES = iteratorfacadetest.cc iteratorfacadetest.hh \
   iteratortest.hh

iteratorfacadetest2_SOURCES = iteratorfacadetest2.cc

lrutest_SOURCES = lrutest.cc

mpicollectivecommunication_SOURCES = mpicollectivecommunication.cc
mpicollectivecommunication_CPPFLAGS = $(AM_CPPFLAGS) $(DUNEMPICPPFLAGS)
mpicollectivecommunication_LDADD = $(DUNEMPILIBS) $(LDADD)
mpicollectivecommunication_LDFLAGS = $(AM_LDFLAGS) $(DUNEMPILDFLAGS)

mpiguardtest_SOURCES = mpiguardtest.cc
mpiguardtest_CPPFLAGS = $(AM_CPPFLAGS) $(DUNEMPICPPFLAGS)
mpiguardtest_LDADD = $(DUNEMPILIBS) $(LDADD)
mpiguardtest_LDFLAGS = $(AM_LDFLAGS) $(DUNEMPILDFLAGS)

mpihelpertest_SOURCES = mpihelpertest.cc
mpihelpertest_CPPFLAGS = $(AM_CPPFLAGS) $(DUNEMPICPPFLAGS)
mpihelpertest_LDADD = $(DUNEMPILIBS) $(LDADD)
mpihelpertest_LDFLAGS = $(AM_LDFLAGS) $(DUNEMPILDFLAGS)

mpihelpertest2_SOURCES = mpihelpertest.cc
mpihelpertest2_CPPFLAGS = $(AM_CPPFLAGS) $(DUNEMPICPPFLAGS) -DMPIHELPER_PREINITIALIZE
mpihelpertest2_LDADD = $(DUNEMPILIBS) $(LDADD)
mpihelpertest2_LDFLAGS = $(AM_LDFLAGS) $(DUNEMPILDFLAGS)

nullptr_test_SOURCES = nullptr-test.cc nullptr-test2.cc
nullptr_test_fail_SOURCES = nullptr-test.cc
nullptr_test_fail_CPPFLAGS = $(AM_CPPFLAGS) -DFAIL

parametertreelocaletest_SOURCES = parametertreelocaletest.cc
parametertreetest_SOURCES = parametertreetest.cc

pathtest_SOURCES = pathtest.cc

poolallocatortest_SOURCES = poolallocatortest.cc

shared_ptrtest_config_SOURCES = shared_ptrtest.cc

singletontest_SOURCES = singletontest.cc

sllisttest_SOURCES = sllisttest.cc

sourcescheck_NOSOURCES = timing.cc

streamtest_SOURCES = streamtest.cc

<<<<<<< HEAD
if TBB
  tbbruntest_SOURCES = tbbruntest.cc
  tbbruntest_CPPFLAGS = $(AM_CPPFLAGS) $(TBB_CPPFLAGS)
  tbbruntest_LDADD = $(TBB_LIBS) $(LDADD)
  tbbruntest_LDFLAGS = $(AM_LDFLAGS) $(TBB_LDFLAGS)
endif
=======
stringutilitytest_SOURCES = stringutilitytest.cc
>>>>>>> 467e3e5f

testdebugallocator_SOURCES = testdebugallocator.cc
testdebugallocator_CPPFLAGS = $(AM_CPPFLAGS)

testdebugallocator_fail1_SOURCES = testdebugallocator.cc
testdebugallocator_fail1_CPPFLAGS = $(AM_CPPFLAGS) -DFAILURE1

testdebugallocator_fail2_SOURCES = testdebugallocator.cc
testdebugallocator_fail2_CPPFLAGS = $(AM_CPPFLAGS) -DFAILURE2

testdebugallocator_fail3_SOURCES = testdebugallocator.cc
testdebugallocator_fail3_CPPFLAGS = $(AM_CPPFLAGS) -DFAILURE3

testdebugallocator_fail4_SOURCES = testdebugallocator.cc
testdebugallocator_fail4_CPPFLAGS = $(AM_CPPFLAGS) -DFAILURE4 -DDEBUG_ALLOCATOR_KEEP=1

testdebugallocator_fail5_SOURCES = testdebugallocator.cc
testdebugallocator_fail5_CPPFLAGS = $(AM_CPPFLAGS) -DFAILURE5

testfloatcmp_SOURCES = testfloatcmp.cc

tuplestest_SOURCES = tuplestest.cc

tupleutilitytest_SOURCES = tupleutilitytest.cc

typetraitstest_SOURCES = typetraitstest.cc

utilitytest_SOURCES = utilitytest.cc



include $(top_srcdir)/am/global-rules

EXTRA_DIST = CMakeLists.txt dummy.f<|MERGE_RESOLUTION|>--- conflicted
+++ resolved
@@ -183,16 +183,14 @@
 
 streamtest_SOURCES = streamtest.cc
 
-<<<<<<< HEAD
 if TBB
   tbbruntest_SOURCES = tbbruntest.cc
   tbbruntest_CPPFLAGS = $(AM_CPPFLAGS) $(TBB_CPPFLAGS)
   tbbruntest_LDADD = $(TBB_LIBS) $(LDADD)
   tbbruntest_LDFLAGS = $(AM_LDFLAGS) $(TBB_LDFLAGS)
 endif
-=======
+
 stringutilitytest_SOURCES = stringutilitytest.cc
->>>>>>> 467e3e5f
 
 testdebugallocator_SOURCES = testdebugallocator.cc
 testdebugallocator_CPPFLAGS = $(AM_CPPFLAGS)
