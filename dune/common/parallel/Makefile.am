# $Id$

SUBDIRS = test

parallelincludedir = $(includedir)/dune/common/parallel
parallelinclude_HEADERS = \
    collectivecommunication.hh    \
    communicator.hh     \
    indexset.hh         \
    indicessyncer.hh    \
    interface.hh        \
    localindex.hh       \
    mpicollectivecommunication.hh \
    mpiguard.hh         \
    mpihelper.hh        \
    mpitraits.hh        \
    plocalindex.hh      \
    remoteindices.hh    \
    selection.hh

<<<<<<< HEAD
include $(top_srcdir)/am/global-rules
=======
include $(top_srcdir)/am/global-rules

EXTRA_DIST = CMakeLists.txt
>>>>>>> 6e8fb5f8
<|MERGE_RESOLUTION|>--- conflicted
+++ resolved
@@ -18,10 +18,6 @@
     remoteindices.hh    \
     selection.hh
 
-<<<<<<< HEAD
-include $(top_srcdir)/am/global-rules
-=======
 include $(top_srcdir)/am/global-rules
 
-EXTRA_DIST = CMakeLists.txt
->>>>>>> 6e8fb5f8
+EXTRA_DIST = CMakeLists.txt