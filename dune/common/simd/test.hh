#ifndef DUNE_COMMON_SIMD_TEST_HH
#define DUNE_COMMON_SIMD_TEST_HH

/** @file
 *  @brief Common tests for simd abstraction implementations
 *
 * This file is an interface header and may be included without restrictions.
 */

#include <cstddef>
#include <iostream>
#include <sstream>
#include <string>
#include <type_traits>
#include <typeindex>
#include <typeinfo>
#include <unordered_set>
#include <utility>

#include <dune/common/classname.hh>
#include <dune/common/hybridutilities.hh>
#include <dune/common/simd/io.hh>
#include <dune/common/simd/loop.hh>
#include <dune/common/simd/simd.hh>
#include <dune/common/std/type_traits.hh>
#include <dune/common/typelist.hh>
#include <dune/common/typetraits.hh>
#include <dune/common/unused.hh>

namespace Dune {
  namespace Simd {

    namespace Impl {

      template<class Expr, class SFINAE = void>
      struct CanCall; // not defined unless Expr has the form Op(Args...)
      template<class Op, class... Args, class SFINAE>
      struct CanCall<Op(Args...), SFINAE> : std::false_type {};
      template<class Op, class... Args>
      struct CanCall<Op(Args...), void_t<std::result_of_t<Op(Args...)> > >
        : std::true_type
      {};

      template<class T, class SFINAE = void>
      struct LessThenComparable : std::false_type {};
      template<class T>
      struct LessThenComparable<T, void_t<decltype(std::declval<T>()
                                                   < std::declval<T>())> > :
        std::true_type
      {};

      template<class Dst, class Src>
      struct CopyConstHelper
      {
        using type = Dst;
      };
      template<class Dst, class Src>
      struct CopyConstHelper<Dst, const Src>
      {
        using type = std::add_const_t<Dst>;
      };

      template<class Dst, class Src>
      struct CopyVolatileHelper
      {
        using type = Dst;
      };
      template<class Dst, class Src>
      struct CopyVolatileHelper<Dst, volatile Src>
      {
        using type = std::add_volatile_t<Dst>;
      };

      template<class Dst, class Src>
      struct CopyReferenceHelper
      {
        using type = Dst;
      };
      template<class Dst, class Src>
      struct CopyReferenceHelper<Dst, Src&>
      {
        using type = std::add_lvalue_reference_t<Dst>;
      };

      template<class Dst, class Src>
      struct CopyReferenceHelper<Dst, Src&&>
      {
        using type = std::add_rvalue_reference_t<Dst>;
      };

      template<class Dst, class Src>
      using CopyRefQual = typename CopyReferenceHelper<
        typename CopyVolatileHelper<
          typename CopyConstHelper<
            std::decay_t<Dst>,
            std::remove_reference_t<Src>
            >::type,
          std::remove_reference_t<Src>
          >::type,
        Src
        >::type;

      template<class Mark, class Types,
               class Indices =
                 std::make_index_sequence<TypeListSize<Types>::value - 1> >
      struct RemoveEnd;
      template<class Mark, class Types, std::size_t... I>
      struct RemoveEnd<Mark, Types, std::index_sequence<I...>>
      {
        using Back = TypeListEntry_t<TypeListSize<Types>::value - 1, Types>;
        static_assert(std::is_same<Mark, Back>::value,
                      "TypeList not terminated by proper EndMark");
        using type = TypeList<TypeListEntry_t<I, Types>...>;
      };

      template<class T, class List, class = void>
      struct TypeInList;

      template<class T>
      struct TypeInList<T, TypeList<> > : std::false_type {};

      template<class T, class... Rest>
      struct TypeInList<T, TypeList<T, Rest...> > : std::true_type {};

      template<class T, class Head, class... Rest>
      struct TypeInList<T, TypeList<Head, Rest...>,
                        std::enable_if_t<!std::is_same<T, Head>::value> > :
        TypeInList<T, TypeList<Rest...> >::type
      {};

      template<class T>
      struct IsLoop : std::false_type {};
      template<class T, std::size_t S>
      struct IsLoop<LoopSIMD<T, S> > : std::true_type {};

    } // namespace Impl

    //! final element marker for `RebindList`
    struct EndMark {};
    //! A list of types with the final element removed
    /**
     * This is `TypeList<NoEndTypes..>`, where `NoEndTypes...` is `Types...`
     * with the final element removed.  The final element in `Types...` is
     * required to be `EndMark`.
     *
     * This is useful to construct type lists in generated source files, since
     * you don't need to avoid generating a trailing `,` in the list -- just
     * terminate it with `EndMark`.
     */
    template<class... Types>
    using RebindList =
      typename Impl::RemoveEnd<EndMark, TypeList<Types...> >::type;

    //! check whether a type is an instance of LoopSIMD
    template<class T>
    using IsLoop = typename Impl::IsLoop<T>::type;

    class UnitTest {
      bool good_ = true;
      std::ostream &log_ = std::cerr;
      // records the types for which checks have started running to avoid
      // infinite recursion
      std::unordered_set<std::type_index> seen_;

      ////////////////////////////////////////////////////////////////////////
      //
      //  Helper functions
      //

      void complain(const char *file, int line, const char *func,
                    const char *expr);

      void complain(const char *file, int line, const char *func,
                    const std::string &opname, const char *expr);

      // This macro is defined only within this file, do not use anywhere
      // else.  Doing the actual printing in an external function dramatically
      // reduces memory use during compilation.  Defined in such a way that
      // the call will only happen for failed checks.
#define DUNE_SIMD_CHECK(expr)                                           \
      ((expr) ? void() : complain(__FILE__, __LINE__, __func__, #expr))

      // the function using this macro must define a way to compute the
      // operator name in DUNE_SIMD_OPNAME
#define DUNE_SIMD_CHECK_OP(expr)                                \
      ((expr) ? void() : complain(__FILE__, __LINE__, __func__, \
                                  DUNE_SIMD_OPNAME, #expr))

      // "cast" into a prvalue
      template<class T>
      static std::decay_t<T> prvalue(T &&t)
      {
        return std::forward<T>(t);
      }

      // whether the vector is 42 in all lanes
      template<class V>
      static bool is42(const V &v)
      {
        bool good = true;

        for(std::size_t l = 0; l < lanes(v); ++l)
          // need to cast in case we have a mask type
          good &= (lane(l, v) == Scalar<V>(42));

        return good;
      }

      // make a vector that contains the sequence { 1, 2, ... }
      template<class V>
      static V make123()
      {
        // initialize to avoid undefined behaviour if assigning to lane()
        // involves lvalue-to-rvalue conversions, e.g. due to bitmask
        // operations.  Avoid using broadcast<V>() for initialization to avoid
        // test interdependencies.
        V vec(Scalar<V>(0));
        for(std::size_t l = 0; l < lanes(vec); ++l)
          lane(l, vec) = l + 1;
        return vec;
      }

      // whether the vector contains the sequence { 1, 2, ... }
      template<class V>
      static bool is123(const V &v)
      {
        bool good = true;

        for(std::size_t l = 0; l < lanes(v); ++l)
          // need to cast in case we have a mask type
          good &= (lane(l, v) == Scalar<V>(l+1));

        return good;
      }

      template<class V>
      static V leftVector()
      {
        // Avoid using broadcast<V>() for initialization to avoid test
        // interdependencies.
        V res(Scalar<V>(0));
        for(std::size_t l = 0; l < lanes(res); ++l)
          lane(l, res) = Scalar<V>(l+1);
        return res;
      }

      template<class V>
      static V rightVector()
      {
        // Avoid using broadcast<V>() for initialization to avoid test
        // interdependencies.
        V res(Scalar<V>(0));
        for(std::size_t l = 0; l < lanes(res); ++l)
          // do not exceed number of bits in char (for shifts)
          // avoid 0 (for / and %)
          lane(l, res) = Scalar<V>((l)%7+1);
        return res;
      }

      template<class T>
      static T leftScalar()
      {
        return T(42);
      }

      template<class T>
      static T rightScalar()
      {
        // do not exceed number of bits in char (for shifts)
        // avoid 0 (for / and %)
        return T(5);
      }

      template<class Call>
      using CanCall = Impl::CanCall<Call>;

      template<class Dst, class Src>
      using CopyRefQual = Impl::CopyRefQual<Dst, Src>;

      // test whether the Op supports the operation on scalars.  We do not use
      // `lane()` to obtain the scalars, because that might return a proxy
      // object, and we are interested in what exactly the scalar type can do,
      // no a proxy that might have more overloads than needed.  In addition,
      // `lane()` may not preserve `const` and reference qualifiers.
      template<class Op, class... Vectors>
      using ScalarResult =
        decltype(std::declval<Op>().
                 scalar(std::declval<CopyRefQual<Scalar<Vectors>,
                                                 Vectors> >()...));

      //////////////////////////////////////////////////////////////////////
      //
      // Check associated types
      //

      template<class V>
      void checkScalar()
      {
        // check that the type Scalar<V> exists
        using T = Scalar<V>;

        static_assert(std::is_same<T, std::decay_t<T> >::value, "Scalar types "
                      "must not be references, and must not include "
                      "cv-qualifiers");
        T DUNE_UNUSED a{};
      }

      template<class V>
      DUNE_DEPRECATED_MSG("Warning: please include bool in the Rebinds for "
                          "simd type V, as the explicit call to checkMaskOf() "
                          "is going away")
      void warnMissingMaskRebind(std::true_type) {}
      template<class V>
      void warnMissingMaskRebind(std::false_type) {}

      template<class V, class Rebinds, template<class> class Prune>
      void checkRebindOf()
      {
        Hybrid::forEach(Rebinds{}, [this](auto target) {
            using T = typename decltype(target)::type;

            // check that the rebound type exists
            using W = Rebind<T, V>;
            log_ << "Type " << className<V>() << " rebound to "
                 << className<T>() << " is " << className<W>() << std::endl;

            static_assert(std::is_same<W, std::decay_t<W> >::value, "Rebound "
                          "types must not be references, and must not include "
                          "cv-qualifiers");
            static_assert(lanes<V>() == lanes<W>(), "Rebound types must have "
                          "the same number of lanes as the original vector "
                          "types");
            static_assert(std::is_same<T, Scalar<W> >::value, "Rebound types "
                          "must have the bound-to scalar type");

            Hybrid::ifElse(Prune<W>{},
              [this](auto id) {
                log_ << "Pruning check of Simd type " << className<W>()
                     << std::endl;
              },
              [this](auto id) {
                id(this)->template checkVector<W, Rebinds, Prune>();
              });
          });

        static_assert(std::is_same<Rebind<Scalar<V>, V>, V>::value, "A type "
                      "rebound to its own scalar type must be the same type "
                      "as the original type");
        static_assert(std::is_same<Rebind<bool, V>, Mask<V> >::value, "A type "
                      "rebound to bool must be the mask type for that type");

        constexpr bool hasBool = Impl::TypeInList<bool, Rebinds>::value;
        warnMissingMaskRebind<V>(Std::bool_constant<!hasBool>{});
      }

<<<<<<< HEAD
      template<class V>
      using MaskType =
        typename Simd::Overloads::MaskType<std::decay_t<V> >::type;

      template<class V>
      DUNE_DEPRECATED_MSG("There is a deprecated specialization for "
                          "Dune::Simd::Overloads::MaskType for Simd type V")
      void warnDeprecatedMaskSpecialization(std::true_type) {
        static_assert(std::is_same<MaskType<V>, Simd::Rebind<bool, V> >::value,
                      "This implementation still specializes "
                      "Simd::Overloads::MaskType, and the result differs from "
                      "Simd::Rebind<bool, V>");
      }
      template<class V>
      void warnDeprecatedMaskSpecialization(std::false_type) {}

      template<class V, class Rebinds, template<class> class Prune>
=======
      template<class V, class Rebinds>
>>>>>>> 144ec481
      void checkMaskOf()
      {
        // check that the type Scalar<V> exists
        using M = Mask<V>;
        log_ << "Mask type of " << className<V>() << " is " << className<M>()
             << std::endl;

        static_assert(lanes<V>() == lanes<M>(), "Mask types must have the "
                      "same number of lanes as the original vector types");

<<<<<<< HEAD
        warnDeprecatedMaskSpecialization<V>(Dune::Std::is_detected<MaskType, V>{});

        checkVector<M, Rebinds, Prune>();
=======
        checkMask<M, Rebinds>();
>>>>>>> 144ec481
      }

      //////////////////////////////////////////////////////////////////////
      //
      //  Fundamental checks
      //

      template<class V>
      void checkLanes()
      {
        // check lanes
        static_assert(std::is_same<std::size_t, decltype(lanes<V>())>::value,
                      "return type of lanes<V>() should be std::size_t");
        static_assert(std::is_same<std::size_t, decltype(lanes(V{}))>::value,
                      "return type of lanes(V{}) should be std::size_t");

        // the result of lanes<V>() must be constexpr
        constexpr auto DUNE_UNUSED size = lanes<V>();
        // but the result of lanes(vec) does not need to be constexpr
        DUNE_SIMD_CHECK(lanes<V>() == lanes(V{}));
      }

      template<class V>
      void checkDefaultConstruct()
      {
        { V DUNE_UNUSED vec;      }
        { V DUNE_UNUSED vec{};    }
        { V DUNE_UNUSED vec = {}; }
      }

      template<class V>
      void checkLane()
      {
        // Avoid using broadcast<V>() for initialization to avoid test
        // interdependencies.
        V vec(Scalar<V>(0));
        // check lane() on mutable lvalues
        for(std::size_t l = 0; l < lanes(vec); ++l)
          lane(l, vec) = l + 1;
        for(std::size_t l = 0; l < lanes(vec); ++l)
          DUNE_SIMD_CHECK(lane(l, vec) == Scalar<V>(l + 1));
        using MLRes = decltype(lane(0, vec));
        static_assert(std::is_same<MLRes, Scalar<V>&>::value ||
                      std::is_same<MLRes, std::decay_t<MLRes> >::value,
                      "Result of lane() on a mutable lvalue vector must "
                      "either be a mutable reference to a scalar of that "
                      "vector or a proxy object (which itself may not be a "
                      "reference nor const).");

        // check lane() on const lvalues
        const V &vec2 = vec;
        for(std::size_t l = 0; l < lanes(vec); ++l)
          DUNE_SIMD_CHECK(lane(l, vec2) == Scalar<V>(l + 1));
        using CLRes = decltype(lane(0, vec2));
        static_assert(std::is_same<CLRes, const Scalar<V>&>::value ||
                      std::is_same<CLRes, std::decay_t<CLRes> >::value,
                      "Result of lane() on a const lvalue vector must "
                      "either be a const lvalue reference to a scalar of that "
                      "vector or a proxy object (which itself may not be a "
                      "reference nor const).");
        static_assert(!std::is_assignable<CLRes, Scalar<V> >::value,
                      "Result of lane() on a const lvalue vector must not be "
                      "assignable from a scalar.");

        // check lane() on rvalues
        for(std::size_t l = 0; l < lanes(vec); ++l)
          DUNE_SIMD_CHECK(lane(l, prvalue(vec)) == Scalar<V>(l + 1));
        using RRes = decltype(lane(0, prvalue(vec)));
        // TODO: do we really want to allow Scalar<V>&& here?  If we allow it,
        // then `auto &&res = lane(0, vec*vec);` creates a dangling reference,
        // and the scalar (and even the vector types) are small enough to be
        // passed in registers anyway.  On the other hand, the only comparable
        // accessor function in the standard library that I can think of is
        // std::get(), and that does return an rvalue reference in this
        // situation.  However, that cannot assume anything about the size of
        // the returned types.
        static_assert(std::is_same<RRes, Scalar<V>  >::value ||
                      std::is_same<RRes, Scalar<V>&&>::value,
                      "Result of lane() on a rvalue vector V must be "
                      "Scalar<V> or Scalar<V>&&.");
        // Can't assert non-assignable, fails for any typical class,
        // e.g. std::complex<>.  Would need to return const Scalar<V> or const
        // Scalar<V>&&, which would inhibit moving from the return value.
        // static_assert(!std::is_assignable<RRes, Scalar<V> >::value,
        //               "Result of lane() on a rvalue vector must not be "
        //               "assignable from a scalar.");
      }

      // check non-default constructors
      template<class V>
      void checkCopyMoveConstruct()
      {
        // elided copy/move constructors
        { V vec   (make123<V>()); DUNE_SIMD_CHECK(is123(vec)); }
        { V vec =  make123<V>() ; DUNE_SIMD_CHECK(is123(vec)); }
        { V vec   {make123<V>()}; DUNE_SIMD_CHECK(is123(vec)); }
        { V vec = {make123<V>()}; DUNE_SIMD_CHECK(is123(vec)); }

        // copy constructors
        {       V ref(make123<V>());     V vec   (ref);
          DUNE_SIMD_CHECK(is123(vec)); DUNE_SIMD_CHECK(is123(ref)); }
        {       V ref(make123<V>());     V vec =  ref ;
          DUNE_SIMD_CHECK(is123(vec)); DUNE_SIMD_CHECK(is123(ref)); }
        {       V ref(make123<V>());     V vec   {ref};
          DUNE_SIMD_CHECK(is123(vec)); DUNE_SIMD_CHECK(is123(ref)); }
        {       V ref(make123<V>());     V vec = {ref};
          DUNE_SIMD_CHECK(is123(vec)); DUNE_SIMD_CHECK(is123(ref)); }
        { const V ref(make123<V>());     V vec   (ref);
          DUNE_SIMD_CHECK(is123(vec)); }
        { const V ref(make123<V>());     V vec =  ref ;
          DUNE_SIMD_CHECK(is123(vec)); }
        { const V ref(make123<V>());     V vec   {ref};
          DUNE_SIMD_CHECK(is123(vec)); }
        { const V ref(make123<V>());     V vec = {ref};
          DUNE_SIMD_CHECK(is123(vec)); }

        // move constructors
        { V ref(make123<V>());           V vec   (std::move(ref));
          DUNE_SIMD_CHECK(is123(vec)); }
        { V ref(make123<V>());           V vec =  std::move(ref) ;
          DUNE_SIMD_CHECK(is123(vec)); }
        { V ref(make123<V>());           V vec   {std::move(ref)};
          DUNE_SIMD_CHECK(is123(vec)); }
        { V ref(make123<V>());           V vec = {std::move(ref)};
          DUNE_SIMD_CHECK(is123(vec)); }
      }

      template<class V>
      void checkBroadcastVectorConstruct()
      {
        // broadcast copy constructors
        {       Scalar<V> ref = 42;      V vec   (ref);
          DUNE_SIMD_CHECK(is42(vec)); DUNE_SIMD_CHECK(ref == Scalar<V>(42)); }
        {       Scalar<V> ref = 42;      V vec =  ref ;
          DUNE_SIMD_CHECK(is42(vec)); DUNE_SIMD_CHECK(ref == Scalar<V>(42)); }
        // {       Scalar<V> ref = 42;      V vec   {ref};
        //   DUNE_SIMD_CHECK(is42(vec)); DUNE_SIMD_CHECK(ref == Scalar<V>(42)); }
        // {       Scalar<V> ref = 42;      V vec = {ref};
        //   DUNE_SIMD_CHECK(is42(vec)); DUNE_SIMD_CHECK(ref == Scalar<V>(42)); }
        { const Scalar<V> ref = 42;      V vec   (ref);
          DUNE_SIMD_CHECK(is42(vec)); }
        { const Scalar<V> ref = 42;      V vec =  ref ;
          DUNE_SIMD_CHECK(is42(vec)); }
        // { const Scalar<V> ref = 42;      V vec   {ref};
        //   DUNE_SIMD_CHECK(is42(vec)); }
        // { const Scalar<V> ref = 42;      V vec = {ref};
        //   DUNE_SIMD_CHECK(is42(vec)); }

        // broadcast move constructors
        { Scalar<V> ref = 42;            V vec   (std::move(ref));
          DUNE_SIMD_CHECK(is42(vec)); }
        { Scalar<V> ref = 42;            V vec =  std::move(ref) ;
          DUNE_SIMD_CHECK(is42(vec)); }
        // { Scalar<V> ref = 42;            V vec   {std::move(ref)};
        //   DUNE_SIMD_CHECK(is42(vec)); }
        // { Scalar<V> ref = 42;            V vec = {std::move(ref)};
        //   DUNE_SIMD_CHECK(is42(vec)); }
      }

      template<class V>
      void checkBroadcastMaskConstruct()
      {
        // broadcast copy constructors
        {       Scalar<V> ref = 42;      V vec   (ref);
          DUNE_SIMD_CHECK(is42(vec)); DUNE_SIMD_CHECK(ref == Scalar<V>(42)); }
        // {       Scalar<V> ref = 42;      V vec =  ref ;
        //   DUNE_SIMD_CHECK(is42(vec)); DUNE_SIMD_CHECK(ref == Scalar<V>(42)); }
        {       Scalar<V> ref = 42;      V vec   {ref};
          DUNE_SIMD_CHECK(is42(vec)); DUNE_SIMD_CHECK(ref == Scalar<V>(42)); }
        // {       Scalar<V> ref = 42;      V vec = {ref};
        //   DUNE_SIMD_CHECK(is42(vec)); DUNE_SIMD_CHECK(ref == Scalar<V>(42)); }
        { const Scalar<V> ref = 42;      V vec   (ref);
          DUNE_SIMD_CHECK(is42(vec)); }
        // { const Scalar<V> ref = 42;      V vec =  ref ;
        //   DUNE_SIMD_CHECK(is42(vec)); }
        { const Scalar<V> ref = 42;      V vec   {ref};
          DUNE_SIMD_CHECK(is42(vec)); }
        // { const Scalar<V> ref = 42;      V vec = {ref};
        //   DUNE_SIMD_CHECK(is42(vec)); }

        // broadcast move constructors
        { Scalar<V> ref = 42;            V vec   (std::move(ref));
          DUNE_SIMD_CHECK(is42(vec)); }
        // { Scalar<V> ref = 42;            V vec =  std::move(ref) ;
        //   DUNE_SIMD_CHECK(is42(vec)); }
        { Scalar<V> ref = 42;            V vec   {std::move(ref)};
          DUNE_SIMD_CHECK(is42(vec)); }
        // { Scalar<V> ref = 42;            V vec = {std::move(ref)};
        //   DUNE_SIMD_CHECK(is42(vec)); }
      }

      // check the implCast function
      template<class FromV, class ToV>
      void checkImplCast()
      {
        { // lvalue arg
          FromV fromVec = make123<FromV>();
          auto toVec = implCast<ToV>(fromVec);
          static_assert(std::is_same<decltype(toVec), ToV>::value,
                        "Unexpected result type for implCast<ToV>(FromV&)");
          DUNE_SIMD_CHECK(is123(fromVec));
          DUNE_SIMD_CHECK(is123(toVec));
        }

        { // const lvalue arg
          const FromV fromVec = make123<FromV>();
          auto toVec = implCast<ToV>(fromVec);
          static_assert(std::is_same<decltype(toVec), ToV>::value,
                        "Unexpected result type for implCast<ToV>(const "
                        "FromV&)");
          DUNE_SIMD_CHECK(is123(toVec));
        }

        { // rvalue arg
          auto toVec = implCast<ToV>(make123<FromV>());
          static_assert(std::is_same<decltype(toVec), ToV>::value,
                        "Unexpected result type for implCast<ToV>(FromV&&)");
          DUNE_SIMD_CHECK(is123(toVec));
        }
      }

      // check the implCast function
      template<class V>
      void checkImplCast()
      {
        // check against LoopSIMD
        using LoopV = Dune::LoopSIMD<Scalar<V>, lanes<V>()>;

        checkImplCast<V, V>();
        checkImplCast<V, LoopV>();
        checkImplCast<LoopV, V>();
      }

      // check the broadcast function
      template<class V>
      void checkBroadcast()
      {
        // broadcast function
        { // lvalue arg
          Scalar<V> ref = 42;
          auto vec = broadcast<V>(ref);
          static_assert(std::is_same<decltype(vec), V>::value,
                        "Unexpected result type for broadcast<V>()");
          DUNE_SIMD_CHECK(is42(vec));
          DUNE_SIMD_CHECK(ref == Scalar<V>(42));
        }

        { // const lvalue arg
          const Scalar<V> ref = 42;
          auto vec = broadcast<V>(ref);
          static_assert(std::is_same<decltype(vec), V>::value,
                        "Unexpected result type for broadcast<V>()");
          DUNE_SIMD_CHECK(is42(vec));
        }

        { // rvalue arg
          auto vec = broadcast<V>(Scalar<V>(42));
          static_assert(std::is_same<decltype(vec), V>::value,
                        "Unexpected result type for broadcast<V>()");
          DUNE_SIMD_CHECK(is42(vec));
        }

        { // int arg
          auto vec = broadcast<V>(42);
          static_assert(std::is_same<decltype(vec), V>::value,
                        "Unexpected result type for broadcast<V>()");
          DUNE_SIMD_CHECK(is42(vec));
        }

        { // double arg
          auto vec = broadcast<V>(42.0);
          static_assert(std::is_same<decltype(vec), V>::value,
                        "Unexpected result type for broadcast<V>()");
          DUNE_SIMD_CHECK(is42(vec));
        }
      }

      template<class V>
      void checkBracedAssign()
      {
        // copy assignment
        { V ref = make123<V>();       V vec; vec = {ref};
          DUNE_SIMD_CHECK(is123(vec)); DUNE_SIMD_CHECK(is123(ref)); }
        { const V ref = make123<V>(); V vec; vec = {ref};
          DUNE_SIMD_CHECK(is123(vec)); DUNE_SIMD_CHECK(is123(ref)); }

        // move assignment
        { V vec; vec = {make123<V>()}; DUNE_SIMD_CHECK(is123(vec)); }
      }

      template<class V>
      void checkBracedBroadcastAssign()
      {
        // nothing works here
        // // broadcast copy assignment
        // { Scalar<V> ref = 42;       V vec; vec = {ref};
        //   DUNE_SIMD_CHECK(is42(vec)); DUNE_SIMD_CHECK(ref == Scalar<V>(42)); }
        // { const Scalar<V> ref = 42; V vec; vec = {ref};
        //   DUNE_SIMD_CHECK(is42(vec)); }

        // // broadcast move assignment
        // { Scalar<V> ref = 42; V vec; vec = {std::move(ref)};
        //   DUNE_SIMD_CHECK(is42(vec)); }
      }

      //////////////////////////////////////////////////////////////////////
      //
      // checks for unary operators
      //

#define DUNE_SIMD_POSTFIX_OP(NAME, SYMBOL)              \
      struct OpPostfix##NAME                            \
      {                                                 \
        template<class V>                               \
        auto operator()(V&& v) const                    \
          -> decltype(std::forward<V>(v) SYMBOL)        \
        {                                               \
          return std::forward<V>(v) SYMBOL;             \
        }                                               \
      }

#define DUNE_SIMD_PREFIX_OP(NAME, SYMBOL)               \
      struct OpPrefix##NAME                             \
      {                                                 \
        template<class V>                               \
        auto operator()(V&& v) const                    \
          -> decltype(SYMBOL std::forward<V>(v))        \
        {                                               \
          return SYMBOL std::forward<V>(v);             \
        }                                               \
      }

      DUNE_SIMD_POSTFIX_OP(Decrement,        -- );
      DUNE_SIMD_POSTFIX_OP(Increment,        ++ );

      DUNE_SIMD_PREFIX_OP (Decrement,        -- );
      DUNE_SIMD_PREFIX_OP (Increment,        ++ );

      DUNE_SIMD_PREFIX_OP (Plus,             +  );
      DUNE_SIMD_PREFIX_OP (Minus,            -  );
      DUNE_SIMD_PREFIX_OP (LogicNot,         !  );
      // Do not warn about ~ being applied to bool.  (1) Yes, doing that is
      // weird, but we do want to test the weird stuff too.  (2) It avoids
      // running into <https://gcc.gnu.org/bugzilla/show_bug.cgi?id=82040> on
      // g++-7.0 through 7.2.  Also, ignore -Wpragmas to not warn about an
      // unknown -Wbool-operation on compilers that do not know that option.
#pragma GCC diagnostic push
#pragma GCC diagnostic ignored "-Wpragmas"
#pragma GCC diagnostic ignored "-Wunknown-warning-option" // clang 6.0.1
#pragma GCC diagnostic ignored "-Wbool-operation"
      DUNE_SIMD_PREFIX_OP (BitNot,           ~  );
#pragma GCC diagnostic pop

#undef DUNE_SIMD_POSTFIX_OP
#undef DUNE_SIMD_PREFIX_OP

      template<class V, class Op>
      std::enable_if_t<
        CanCall<Op(decltype(lane(0, std::declval<V>())))>::value>
      checkUnaryOpV(Op op)
      {
#define DUNE_SIMD_OPNAME (className<Op(V)>())
        // arguments
        auto val = leftVector<std::decay_t<V>>();

        // copy the arguments in case V is a references
        auto arg = val;
        auto &&result = op(static_cast<V>(arg));
        using T = Scalar<std::decay_t<decltype(result)> >;
        for(std::size_t l = 0; l < lanes(val); ++l)
        {
          // `op` might promote the argument.  This is a problem if the
          // argument of the operation on the right of the `==` is
          // e.g. `(unsigned short)1` and the operation is e.g. unary `-`.
          // Then the argument is promoted to `int` before applying the
          // negation, and the result is `(int)-1`.  However, the left side of
          // the `==` is still `(unsigned short)-1`, which typically is the
          // same as `(unsigned short)65535`.  The `==` promotes the left side
          // before comparing, so that becomes `(int)65535`.  It will then
          // compare `(int)65535` and `(int)-1` and rightly declare them to be
          // not equal.

          // To work around this, we explicitly convert the right side of the
          // `==` to the scalar type before comparing.
          DUNE_SIMD_CHECK_OP
            (lane(l, result)
               == static_cast<T>(op(lane(l, static_cast<V>(val)))));
        }
        // op might modify val, verify that any such modification also happens
        // in the vector case
        for(std::size_t l = 0; l < lanes<std::decay_t<V> >(); ++l)
          DUNE_SIMD_CHECK_OP(lane(l, val) == lane(l, arg));
#undef DUNE_SIMD_OPNAME
      }

      template<class V, class Op>
      std::enable_if_t<
        !CanCall<Op(decltype(lane(0, std::declval<V>())))>::value>
      checkUnaryOpV(Op op)
      {
        // log_ << "No " << className<Op(decltype(lane(0, std::declval<V>())))>()
        //      << std::endl
        //      << " ==> Not checking " << className<Op(V)>() << std::endl;
      }

      template<class V, class Op>
      void checkUnaryOpsV(Op op)
      {
        checkUnaryOpV<V&>(op);
        checkUnaryOpV<const V&>(op);
        checkUnaryOpV<V&&>(op);
      }

      //////////////////////////////////////////////////////////////////////
      //
      // checks for binary operators
      //

      // The operators contain an `operator()`, which will be invoked for both
      // scalar and vector arguments.  The function `scalar()` is used the
      // test whether the scalar types support the operation (via
      // `ScalarResult`).  The difference is that `scalar()` should only ever
      // receive `const`-ref-qualified version of `Scalar<V>`, while the
      // `operator()` may also be called with proxies representing scalars.
#define DUNE_SIMD_INFIX_OP(NAME, SYMBOL)                                \
      struct OpInfix##NAME                                              \
      {                                                                 \
        template<class V1, class V2>                                    \
        decltype(auto) operator()(V1&& v1, V2&& v2) const               \
        {                                                               \
          return std::forward<V1>(v1) SYMBOL std::forward<V2>(v2);      \
        }                                                               \
        template<class S1, class S2>                                    \
        auto scalar(S1&& s1, S2&& s2) const                             \
          -> decltype(std::forward<S1>(s1) SYMBOL std::forward<S2>(s2)); \
      }

      // for assign ops, accept only non-const lvalue arguments for scalars.
      // This is needed for class scalars (e.g. std::complex) because
      // non-const class rvalues are actually usually assignable.  Though that
      // assignment happens to a temporary, and thus is lost.  Except that the
      // tests would bind the result of the assignment to a reference.  And
      // because that result is returned from a function by reference, even
      // though it is a temporary passed as an argument to that function,
      // accessing the result later is undefined behaviour.
#define DUNE_SIMD_ASSIGN_OP(NAME, SYMBOL)                               \
      struct OpInfix##NAME                                              \
      {                                                                 \
        template<class V1, class V2>                                    \
        decltype(auto) operator()(V1&& v1, V2&& v2) const               \
        {                                                               \
          return std::forward<V1>(v1) SYMBOL std::forward<V2>(v2);      \
        }                                                               \
        template<class S1, class S2>                                    \
        auto scalar(S1& s1, S2&& s2) const                              \
          -> decltype(s1 SYMBOL std::forward<S2>(s2));                  \
      }

#define DUNE_SIMD_REPL_OP(NAME, REPLFN, SYMBOL)                         \
      struct OpInfix##NAME                                              \
      {                                                                 \
        template<class V1, class V2>                                    \
        decltype(auto) operator()(V1&& v1, V2&& v2) const               \
        {                                                               \
          return Simd::REPLFN(std::forward<V1>(v1), std::forward<V2>(v2)); \
        }                                                               \
        template<class S1, class S2>                                    \
        auto scalar(S1&& s1, S2&& s2) const                             \
          -> decltype(std::forward<S1>(s1) SYMBOL std::forward<S2>(s2)); \
      }

      DUNE_SIMD_INFIX_OP(Mul,              *  );
      DUNE_SIMD_INFIX_OP(Div,              /  );
      DUNE_SIMD_INFIX_OP(Remainder,        %  );

      DUNE_SIMD_INFIX_OP(Plus,             +  );
      DUNE_SIMD_INFIX_OP(Minus,            -  );

      DUNE_SIMD_INFIX_OP(LeftShift,        << );
      DUNE_SIMD_INFIX_OP(RightShift,       >> );

      DUNE_SIMD_INFIX_OP(Less,             <  );
      DUNE_SIMD_INFIX_OP(Greater,          >  );
      DUNE_SIMD_INFIX_OP(LessEqual,        <= );
      DUNE_SIMD_INFIX_OP(GreaterEqual,     >= );

      DUNE_SIMD_INFIX_OP(Equal,            == );
      DUNE_SIMD_INFIX_OP(NotEqual,         != );

      DUNE_SIMD_INFIX_OP(BitAnd,           &  );
      DUNE_SIMD_INFIX_OP(BitXor,           ^  );
      DUNE_SIMD_INFIX_OP(BitOr,            |  );

      // Those are not supported in any meaningful way by vectorclass
      // We need to test replacement functions maskAnd() and maskOr() instead.
      DUNE_SIMD_REPL_OP(LogicAnd, maskAnd, && );
      DUNE_SIMD_REPL_OP(LogicOr,  maskOr,  || );

      DUNE_SIMD_ASSIGN_OP(Assign,           =  );
      DUNE_SIMD_ASSIGN_OP(AssignMul,        *= );
      DUNE_SIMD_ASSIGN_OP(AssignDiv,        /= );
      DUNE_SIMD_ASSIGN_OP(AssignRemainder,  %= );
      DUNE_SIMD_ASSIGN_OP(AssignPlus,       += );
      DUNE_SIMD_ASSIGN_OP(AssignMinus,      -= );
      DUNE_SIMD_ASSIGN_OP(AssignLeftShift,  <<=);
      DUNE_SIMD_ASSIGN_OP(AssignRightShift, >>=);
      DUNE_SIMD_ASSIGN_OP(AssignAnd,        &= );
      DUNE_SIMD_ASSIGN_OP(AssignXor,        ^= );
      DUNE_SIMD_ASSIGN_OP(AssignOr,         |= );

#undef DUNE_SIMD_INFIX_OP
#undef DUNE_SIMD_REPL_OP
#undef DUNE_SIMD_ASSIGN_OP

      // just used as a tag
      struct OpInfixComma {};

      template<class T1, class T2>
      void checkCommaOp(const std::decay_t<T1> &val1,
                        const std::decay_t<T2> &val2)
      {
#define DUNE_SIMD_OPNAME (className<OpInfixComma(T1, T2)>())
        static_assert(std::is_same<decltype((std::declval<T1>(),
                                             std::declval<T2>())), T2>::value,
                      "Type and value category of the comma operator must "
                      "match that of the second operand");

        // copy the arguments in case T1 or T2 are references
        auto arg1 = val1;
        auto arg2 = val2;
        // Do not warn that the left side of the comma operator is unused.
        // Seems to work for g++-4.9 and clang++-3.8.  Appears to be harmless
        // for icpc (14 and 17), and icpc does not seem to issue a warning
        // anyway.
#pragma GCC diagnostic push
#pragma GCC diagnostic ignored "-Wunused-value"
        auto &&result = (static_cast<T1>(arg1),
                         static_cast<T2>(arg2));
#pragma GCC diagnostic pop
        if(std::is_reference<T2>::value)
        {
          // comma should return the same object as the second argument for
          // lvalues and xvalues
          DUNE_SIMD_CHECK_OP(&result == &arg2);
          // it should not modify any arguments
          DUNE_SIMD_CHECK_OP(allTrue(val1 == arg1));
          DUNE_SIMD_CHECK_OP(allTrue(val2 == arg2));
        }
        else
        {
          // comma should return the same value as the second argument for
          // prvalues
          DUNE_SIMD_CHECK_OP(allTrue(result == arg2));
          // it should not modify any arguments
          DUNE_SIMD_CHECK_OP(allTrue(val1 == arg1));
          // second argument is a prvalue, any modifications happen to a
          // temporary and we can't detect them
        }
#undef DUNE_SIMD_OPNAME
      }

      //////////////////////////////////////////////////////////////////////
      //
      // checks for vector-vector binary operations
      //

      // We check the following candidate operation
      //
      //   vopres = vop1 @ vop2
      //
      // against the reference operation
      //
      //   arefres[l] = aref1[l] @ aref2[l]  foreach l
      //
      // v... variables are simd-vectors and a... variables are arrays.  The
      // operation may modify the operands, but if is does the modification
      // needs to happen in both the candidate and the reference.
      //
      // We do the following checks:
      // 1.  lanes(vopres)   == lanes(vop1)
      // 2.  lane(l, vopres) == arefres[l]  foreach l
      // 3.  lane(l, vop1)   == aref1[l]    foreach l
      // 4.  lane(l, vop2)   == aref2[l]    foreach l
      template<class V1, class V2, class Op>
      std::enable_if_t<Std::is_detected_v<ScalarResult, Op, V1, V2> >
      checkBinaryOpVV(MetaType<V1>, MetaType<V2>, Op op)
      {
#define DUNE_SIMD_OPNAME (className<Op(V1, V2)>())
        static_assert(std::is_same<std::decay_t<V1>, std::decay_t<V2> >::value,
                      "Internal testsystem error: called with two types that "
                      "don't decay to the same thing");

        // reference arguments
        auto vref1 = leftVector<std::decay_t<V1>>();
        auto vref2 = rightVector<std::decay_t<V2>>();

        // candidate arguments
        auto vop1 = vref1;
        auto vop2 = vref2;

        // candidate operation
        auto &&vopres = op(static_cast<V1>(vop1), static_cast<V2>(vop2));
        using VR = decltype(vopres);

        // check 1.  lanes(vopres)   == lanes(vop1)
        static_assert(lanes<std::decay_t<VR> >() == lanes<std::decay_t<V1> >(),
                      "The result must have the same number of lanes as the "
                      "operands.");

        // do the reference operation, and simultaneously
        // check 2.  lane(l, vopres) == arefres[l]  foreach l
        using T = Scalar<std::decay_t<VR> >;
        for(auto l : range(lanes(vopres)))
        {
          // see the lengthy comment in `checkUnaryOpV()` as to why the
          // `static_cast` around the `op()` is necessary
          DUNE_SIMD_CHECK_OP
            (lane(l, vopres)
               == static_cast<T>(op(lane(l, static_cast<V1>(vref1)),
                                    lane(l, static_cast<V2>(vref2)))));
        }

        // check 3.  lane(l, vop1)   == aref1[l]    foreach l
        for(auto l : range(lanes(vop1)))
          DUNE_SIMD_CHECK_OP(lane(l, vop1) == lane(l, vref1));

        // check 4.  lane(l, vop2)   == aref2[l]    foreach l
        for(auto l : range(lanes(vop2)))
          DUNE_SIMD_CHECK_OP(lane(l, vop2) == lane(l, vref2));

#undef DUNE_SIMD_OPNAME
      }

      template<class V1, class V2, class Op>
      std::enable_if_t<!Std::is_detected_v<ScalarResult, Op, V1, V2> >
      checkBinaryOpVV(MetaType<V1>, MetaType<V2>, Op op)
      {
        // log_ << "No " << className<Op(decltype(lane(0, std::declval<V1>())),
        //                               decltype(lane(0, std::declval<V2>())))>()
        //      << std::endl
        //      << " ==> Not checking " << className<Op(V1, V2)>() << std::endl;
      }

      template<class V1, class V2>
      void checkBinaryOpVV(MetaType<V1>, MetaType<V2>, OpInfixComma)
      {
        static_assert(std::is_same<std::decay_t<V1>, std::decay_t<V2> >::value,
                      "Internal testsystem error: called with two types that "
                      "don't decay to the same thing");

        checkCommaOp<V1, V2>(leftVector<std::decay_t<V1>>(),
                             rightVector<std::decay_t<V2>>());
      }

      //////////////////////////////////////////////////////////////////////
      //
      // checks for vector-scalar binary operations
      //

      // We check the following candidate operation
      //
      //   vopres = vop1 @ sop2
      //
      // against the reference operation
      //
      //   arefres[l] = aref1[l] @ sref2  foreach l
      //
      // v... variables are simd-vectors, a... variables are arrays, and
      // s... variables are scalars.  The operation may modify the left
      // operand, but if is does the modifications needs to happen in both the
      // candidate and the reference.
      //
      // We do the following checks:
      // 1.  lanes(vopres)   == lanes(vop1)
      // 2.  lane(l, vopres) == arefres[l]  foreach l
      // 3.  lane(l, vop1)   == aref1[l]    foreach l
      // 4.  sop2  is never modified
      // 5.  sref2 is never modified
      //
      // In fact, if the property "sref2 is never modified" is violated that
      // means the operation is unsuitable for an automatic broadcast of the
      // second operand and should not be checked.  There are no operations in
      // the standard where the second operand is modified like this, but
      // there are operations where the first operand is modified -- and this
      // check is used for thos ops as well by exchanging the first and second
      // argument below.

      template<class V1, class T2, class Op>
      std::enable_if_t<Std::is_detected_v<ScalarResult, Op, V1, T2> >
      checkBinaryOpVS(MetaType<V1>, MetaType<T2>, Op op)
      {
#define DUNE_SIMD_OPNAME (className<Op(V1, T2)>())
        static_assert(std::is_same<Scalar<std::decay_t<V1> >,
                      std::decay_t<T2> >::value,
                      "Internal testsystem error: called with a scalar that "
                      "does not match the vector type.");

        // initial values
        auto sinit2 = rightScalar<std::decay_t<T2>>();

        // reference arguments
        auto vref1 = leftVector<std::decay_t<V1>>();
        auto sref2 = sinit2;

        // candidate arguments
        auto vop1 = vref1;
        auto sop2 = sref2;

        // candidate operation
        auto &&vopres = op(static_cast<V1>(vop1), static_cast<T2>(sop2));
        using VR = decltype(vopres);

        // check 1.  lanes(vopres)   == lanes(vop1)
        static_assert(lanes<std::decay_t<VR> >() == lanes<std::decay_t<V1> >(),
                      "The result must have the same number of lanes as the "
                      "operands.");

        // check 4.  sop2  is never modified
        DUNE_SIMD_CHECK_OP(sop2 == sinit2);

        // do the reference operation, and simultaneously check 2. and 5.
        using T = Scalar<std::decay_t<decltype(vopres)> >;
        for(auto l : range(lanes(vopres)))
        {
          // check 2.  lane(l, vopres) == arefres[l]  foreach l
          // see the lengthy comment in `checkUnaryOpV()` as to why the
          // `static_cast` around the `op()` is necessary
          DUNE_SIMD_CHECK_OP
            (lane(l, vopres)
               == static_cast<T>(op(lane(l, static_cast<V1>(vref1)),
                                            static_cast<T2>(sref2) )));
          // check 5.  sref2 is never modified
          DUNE_SIMD_CHECK_OP(sref2 == sinit2);
        }

        // check 3.  lane(l, vop1)   == aref1[l]    foreach l
        for(auto l : range(lanes(vop1)))
          DUNE_SIMD_CHECK_OP(lane(l, vop1) == lane(l, vref1));

#undef DUNE_SIMD_OPNAME
      }

      template<class V1, class T2, class Op>
      std::enable_if_t<!Std::is_detected_v<ScalarResult, Op, V1, T2> >
      checkBinaryOpVS(MetaType<V1>, MetaType<T2>, Op op)
      {
        // log_ << "No "
        //      << className<Op(decltype(lane(0, std::declval<V1>())), T2)>()
        //      << std::endl
        //      << " ==> Not checking " << className<Op(V1, T2)>() << std::endl;
      }

      template<class V1, class T2>
      void checkBinaryOpVS(MetaType<V1>, MetaType<T2>, OpInfixComma)
      {
        static_assert(std::is_same<Scalar<std::decay_t<V1> >,
                      std::decay_t<T2> >::value,
                      "Internal testsystem error: called with a scalar that "
                      "does not match the vector type.");

        checkCommaOp<V1, T2>(leftVector<std::decay_t<V1>>(),
                             rightScalar<std::decay_t<T2>>());
      }

      //////////////////////////////////////////////////////////////////////
      //
      // cross-check scalar-vector binary operations against vector-vector
      //

      // We check the following candidate operation
      //
      //   vopres = vop1 @ vop2,    where vop2 = broadcast(sref2)
      //
      // against the reference operation
      //
      //   vrefres = vref1 @ sref2
      //
      // v... variables are simd-vectors, a... variables are arrays, and
      // s... variables are scalars.
      //
      // We could check the following properties
      // 1.  lanes(vopres)   == lanes(vop1)
      // 2.  lane(l, vopres) == lane(l, vrefres)  foreach l
      // 3.  lane(l, vop1)   == lane(l, vref1)    foreach l
      // but these are given by checking the operation against the scalar
      // operation in the vector@vector and vector@scalar cases above.
      //
      // The only thing left to check is:
      // 4.  lane(l, vop2)  foreach l  is never modified

      template<class V1, class T2, class Op>
      std::enable_if_t<Std::is_detected_v<ScalarResult, Op, V1, T2> >
      checkBinaryOpVVAgainstVS(MetaType<V1>, MetaType<T2>, Op op)
      {
#define DUNE_SIMD_OPNAME (className<Op(V1, T2)>())
        static_assert(std::is_same<Scalar<std::decay_t<V1> >,
                      std::decay_t<T2> >::value,
                      "Internal testsystem error: called with a scalar that "
                      "does not match the vector type.");

        // initial values
        auto sinit2 = rightScalar<std::decay_t<T2>>();

        // reference arguments
        auto vop1 = leftVector<std::decay_t<V1>>();
        using V2 = CopyRefQual<V1, T2>;
        std::decay_t<V2> vop2(sinit2);

        // candidate operation
        op(static_cast<V1>(vop1), static_cast<V2>(vop2));

        // 4.  lane(l, vop2)  foreach l  is never modified
        for(auto l : range(lanes(vop2)))
          DUNE_SIMD_CHECK_OP(lane(l, vop2) == sinit2);

#undef DUNE_SIMD_OPNAME
      }

      template<class V1, class T2, class Op>
      std::enable_if_t<!Std::is_detected_v<ScalarResult, Op, V1, T2> >
      checkBinaryOpVVAgainstVS(MetaType<V1>, MetaType<T2>, Op op)
      {
        // log_ << "No "
        //      << className<Op(decltype(lane(0, std::declval<V1>())), T2)>()
        //      << std::endl
        //      << " ==> Not checking " << className<Op(V1, T2)>() << std::endl;
      }

      template<class V1, class T2>
      void checkBinaryOpVVAgainstVS(MetaType<V1>, MetaType<T2>, OpInfixComma)
      { }

      //////////////////////////////////////////////////////////////////////
      //
      // checks for scalar-vector binary operations
      //

      template<class Op>
      struct OpInfixSwappedArgs
      {
        Op orig;

        template<class V1, class V2>
        decltype(auto) operator()(V1&& v1, V2&& v2) const
        {
          return orig(std::forward<V2>(v2), std::forward<V1>(v1));
        }
        template<class S1, class S2>
        auto scalar(S1&& s1, S2&& s2) const
          -> decltype(orig.scalar(std::forward<S2>(s2), std::forward<S1>(s1)));
      };

      template<class T1, class V2, class Op>
      void checkBinaryOpSV(MetaType<T1> t1, MetaType<V2> v2, Op op)
      {
        checkBinaryOpVS(v2, t1, OpInfixSwappedArgs<Op>{op});
      }

      template<class T1, class V2>
      void checkBinaryOpSV(MetaType<T1>, MetaType<V2>, OpInfixComma)
      {
        static_assert(std::is_same<std::decay_t<T1>,
                      Scalar<std::decay_t<V2> > >::value,
                      "Internal testsystem error: called with a scalar that "
                      "does not match the vector type.");

        checkCommaOp<T1, V2>(leftScalar<std::decay_t<T1>>(),
                             rightVector<std::decay_t<V2>>());
      }

      //////////////////////////////////////////////////////////////////////
      //
      // cross-check scalar-vector binary operations against vector-vector
      //

      // We check the following candidate operation
      //
      //   vopres = vop1 @ vop2,    where vop2 = broadcast(sref2)
      //
      // against the reference operation
      //
      //   vrefres = vref1 @ sref2
      //
      // v... variables are simd-vectors, a... variables are arrays, and
      // s... variables are scalars.
      //
      // We could check the following properties
      // 1.  lanes(vopres)   == lanes(vop1)
      // 2.  lane(l, vopres) == lane(l, vrefres)  foreach l
      // 3.  lane(l, vop1)   == lane(l, vref1)    foreach l
      // but these are given by checking the operation against the scalar
      // operation in the vector@vector and vector@scalar cases above.
      //
      // The only thing left to check is:
      // 4.  lane(l, vop2)  foreach l  is never modified

      template<class T1, class V2, class Op>
      void checkBinaryOpVVAgainstSV(MetaType<T1> t1, MetaType<V2> v2, Op op)
      {
        checkBinaryOpVVAgainstVS(v2, t1, OpInfixSwappedArgs<Op>{op});
      }

      template<class V1, class T2>
      void checkBinaryOpVVAgainstSV(MetaType<V1>, MetaType<T2>, OpInfixComma)
      { }

      //////////////////////////////////////////////////////////////////////
      //
      //  Invoke the checks for all combinations
      //

      template<class T1, class T2, bool condition, class Checker>
      void checkBinaryRefQual(Checker checker)
      {
        Hybrid::ifElse(std::integral_constant<bool, condition>{},
          [=] (auto id) {
            Hybrid::forEach(id(TypeList<T1&, const T1&, T1&&>{}),
              [=] (auto t1) {
                Hybrid::forEach(id(TypeList<T2&, const T2&, T2&&>{}),
                  [=] (auto t2) { id(checker)(t1, t2); });
              });
          });
      }

      template<class V, bool doSV, bool doVV, bool doVS, class Op>
      void checkBinaryOp(Op op)
      {
        checkBinaryRefQual<Scalar<V>, V, doSV>
          ([=](auto t1, auto t2) { this->checkBinaryOpSV(t1, t2, op); });
        checkBinaryRefQual<V, V, doVV>
          ([=](auto t1, auto t2) { this->checkBinaryOpVV(t1, t2, op); });
        checkBinaryRefQual<V, Scalar<V>, doVS>
          ([=](auto t1, auto t2) { this->checkBinaryOpVS(t1, t2, op); });

        // cross-check
        checkBinaryRefQual<Scalar<V>, V, doSV && doVV>
          ([=](auto t1, auto t2) {
            this->checkBinaryOpVVAgainstSV(t1, t2, op);
          });
        checkBinaryRefQual<V, Scalar<V>, doVV && doVS>
          ([=](auto t1, auto t2) {
            this->checkBinaryOpVVAgainstVS(t1, t2, op);
          });
      }

      static constexpr bool doCombo   = false;
      static constexpr bool doComboSV = true;
      static constexpr bool doComboVV = true;
      static constexpr bool doComboVS = true;

#define DUNE_SIMD_BINARY_OPCHECK(C1, C2, C3, NAME)      \
      checkBinaryOp<V, doCombo##C1, doCombo##C2, doCombo##C3>(Op##NAME{})

      template<class V>
      void checkVectorOps()
      {
        // postfix
        // checkUnaryOpsV<V>(OpPostfixDecrement{});
        // checkUnaryOpsV<V>(OpPostfixIncrement{});

        // prefix
        // checkUnaryOpsV<V>(OpPrefixDecrement{});
        // checkUnaryOpsV<V>(OpPrefixIncrement{});

        // checkUnaryOpsV<V>(OpPrefixPlus{});
        checkUnaryOpsV<V>(OpPrefixMinus{});
        checkUnaryOpsV<V>(OpPrefixLogicNot{});
        checkUnaryOpsV<V>(OpPrefixBitNot{});

        // binary
        DUNE_SIMD_BINARY_OPCHECK(SV, VV, VS, InfixMul             );
        DUNE_SIMD_BINARY_OPCHECK(SV, VV, VS, InfixDiv             );
        DUNE_SIMD_BINARY_OPCHECK(SV, VV, VS, InfixRemainder       );

        DUNE_SIMD_BINARY_OPCHECK(SV, VV, VS, InfixPlus            );
        DUNE_SIMD_BINARY_OPCHECK(SV, VV, VS, InfixMinus           );

        DUNE_SIMD_BINARY_OPCHECK(  , VV, VS, InfixLeftShift       );
        DUNE_SIMD_BINARY_OPCHECK(  , VV, VS, InfixRightShift      );

        DUNE_SIMD_BINARY_OPCHECK(SV, VV, VS, InfixLess            );
        DUNE_SIMD_BINARY_OPCHECK(SV, VV, VS, InfixGreater         );
        DUNE_SIMD_BINARY_OPCHECK(SV, VV, VS, InfixLessEqual       );
        DUNE_SIMD_BINARY_OPCHECK(SV, VV, VS, InfixGreaterEqual    );

        DUNE_SIMD_BINARY_OPCHECK(SV, VV, VS, InfixEqual           );
        DUNE_SIMD_BINARY_OPCHECK(SV, VV, VS, InfixNotEqual        );

        DUNE_SIMD_BINARY_OPCHECK(SV, VV, VS, InfixBitAnd          );
        DUNE_SIMD_BINARY_OPCHECK(SV, VV, VS, InfixBitXor          );
        DUNE_SIMD_BINARY_OPCHECK(SV, VV, VS, InfixBitOr           );

        DUNE_SIMD_BINARY_OPCHECK(SV, VV, VS, InfixLogicAnd        );
        DUNE_SIMD_BINARY_OPCHECK(SV, VV, VS, InfixLogicOr         );

        DUNE_SIMD_BINARY_OPCHECK(  , VV, VS, InfixAssign          );
        DUNE_SIMD_BINARY_OPCHECK(  , VV, VS, InfixAssignMul       );
        DUNE_SIMD_BINARY_OPCHECK(  , VV, VS, InfixAssignDiv       );
        DUNE_SIMD_BINARY_OPCHECK(  , VV, VS, InfixAssignRemainder );
        DUNE_SIMD_BINARY_OPCHECK(  , VV, VS, InfixAssignPlus      );
        DUNE_SIMD_BINARY_OPCHECK(  , VV, VS, InfixAssignMinus     );
        DUNE_SIMD_BINARY_OPCHECK(  , VV, VS, InfixAssignLeftShift );
        DUNE_SIMD_BINARY_OPCHECK(  , VV, VS, InfixAssignRightShift);
        DUNE_SIMD_BINARY_OPCHECK(  , VV, VS, InfixAssignAnd       );
        DUNE_SIMD_BINARY_OPCHECK(  , VV, VS, InfixAssignXor       );
        DUNE_SIMD_BINARY_OPCHECK(  , VV, VS, InfixAssignOr        );

        DUNE_SIMD_BINARY_OPCHECK(SV,   , VS, InfixComma           );
      }

      template<class V>
      void checkMaskOps()
      {
        // postfix
        // checkUnaryOpsV<V>(OpPostfixDecrement{});
        // clang deprecation warning if bool++ is tested
        // checkUnaryOpsV<V>(OpPostfixIncrement{});

        // prefix
        // checkUnaryOpsV<V>(OpPrefixDecrement{});
        // clang deprecation warning if ++bool is tested
        // checkUnaryOpsV<V>(OpPrefixIncrement{});

        // checkUnaryOpsV<V>(OpPrefixPlus{});
        // checkUnaryOpsV<V>(OpPrefixMinus{});
        checkUnaryOpsV<V>(OpPrefixLogicNot{});
        // checkUnaryOpsV<V>(OpPrefixBitNot{});

        // binary
        DUNE_SIMD_BINARY_OPCHECK(  ,   ,   , InfixMul             );
        DUNE_SIMD_BINARY_OPCHECK(  ,   ,   , InfixDiv             );
        DUNE_SIMD_BINARY_OPCHECK(  ,   ,   , InfixRemainder       );

        DUNE_SIMD_BINARY_OPCHECK(  ,   ,   , InfixPlus            );
        DUNE_SIMD_BINARY_OPCHECK(  ,   ,   , InfixMinus           );

        DUNE_SIMD_BINARY_OPCHECK(  ,   ,   , InfixLeftShift       );
        DUNE_SIMD_BINARY_OPCHECK(  ,   ,   , InfixRightShift      );

        DUNE_SIMD_BINARY_OPCHECK(  ,   ,   , InfixLess            );
        DUNE_SIMD_BINARY_OPCHECK(  ,   ,   , InfixGreater         );
        DUNE_SIMD_BINARY_OPCHECK(  ,   ,   , InfixLessEqual       );
        DUNE_SIMD_BINARY_OPCHECK(  ,   ,   , InfixGreaterEqual    );

        DUNE_SIMD_BINARY_OPCHECK(  ,   ,   , InfixEqual           );
        DUNE_SIMD_BINARY_OPCHECK(  ,   ,   , InfixNotEqual        );

        DUNE_SIMD_BINARY_OPCHECK(  , VV,   , InfixBitAnd          );
        DUNE_SIMD_BINARY_OPCHECK(  , VV,   , InfixBitXor          );
        DUNE_SIMD_BINARY_OPCHECK(  , VV,   , InfixBitOr           );

        DUNE_SIMD_BINARY_OPCHECK(SV, VV, VS, InfixLogicAnd        );
        DUNE_SIMD_BINARY_OPCHECK(SV, VV, VS, InfixLogicOr         );

        DUNE_SIMD_BINARY_OPCHECK(  , VV,   , InfixAssign          );
        DUNE_SIMD_BINARY_OPCHECK(  ,   ,   , InfixAssignMul       );
        DUNE_SIMD_BINARY_OPCHECK(  ,   ,   , InfixAssignDiv       );
        DUNE_SIMD_BINARY_OPCHECK(  ,   ,   , InfixAssignRemainder );
        DUNE_SIMD_BINARY_OPCHECK(  ,   ,   , InfixAssignPlus      );
        DUNE_SIMD_BINARY_OPCHECK(  ,   ,   , InfixAssignMinus     );
        DUNE_SIMD_BINARY_OPCHECK(  ,   ,   , InfixAssignLeftShift );
        DUNE_SIMD_BINARY_OPCHECK(  ,   ,   , InfixAssignRightShift);
        DUNE_SIMD_BINARY_OPCHECK(  , VV,   , InfixAssignAnd       );
        DUNE_SIMD_BINARY_OPCHECK(  , VV,   , InfixAssignXor       );
        DUNE_SIMD_BINARY_OPCHECK(  , VV,   , InfixAssignOr        );

        DUNE_SIMD_BINARY_OPCHECK(SV, VV, VS, InfixComma           );
      }

#undef DUNE_SIMD_BINARY_OPCHECK

      //////////////////////////////////////////////////////////////////////
      //
      // SIMD interface functions
      //

      template<class V>
      void checkAutoCopy()
      {
        using RValueResult = decltype(autoCopy(lane(0, std::declval<V>())));
        static_assert(std::is_same<RValueResult, Scalar<V> >::value,
                      "Result of autoCopy() must always be Scalar<V>");

        using MutableLValueResult =
          decltype(autoCopy(lane(0, std::declval<V&>())));
        static_assert(std::is_same<MutableLValueResult, Scalar<V> >::value,
                      "Result of autoCopy() must always be Scalar<V>");

        using ConstLValueResult =
          decltype(autoCopy(lane(0, std::declval<const V&>())));
        static_assert(std::is_same<ConstLValueResult, Scalar<V> >::value,
                      "Result of autoCopy() must always be Scalar<V>");

        V vec = make123<V>();
        for(std::size_t l = 0; l < lanes(vec); ++l)
          DUNE_SIMD_CHECK(autoCopy(lane(l, vec)) == Scalar<V>(l+1));
      }

      // may only be called for mask types
      template<class M>
      void checkBoolReductions()
      {
        M trueVec(true);

        // mutable lvalue
        DUNE_SIMD_CHECK(allTrue (static_cast<M&>(trueVec)) == true);
        DUNE_SIMD_CHECK(anyTrue (static_cast<M&>(trueVec)) == true);
        DUNE_SIMD_CHECK(allFalse(static_cast<M&>(trueVec)) == false);
        DUNE_SIMD_CHECK(anyFalse(static_cast<M&>(trueVec)) == false);

        // const lvalue
        DUNE_SIMD_CHECK(allTrue (static_cast<const M&>(trueVec)) == true);
        DUNE_SIMD_CHECK(anyTrue (static_cast<const M&>(trueVec)) == true);
        DUNE_SIMD_CHECK(allFalse(static_cast<const M&>(trueVec)) == false);
        DUNE_SIMD_CHECK(anyFalse(static_cast<const M&>(trueVec)) == false);

        // rvalue
        DUNE_SIMD_CHECK(allTrue (M(true)) == true);
        DUNE_SIMD_CHECK(anyTrue (M(true)) == true);
        DUNE_SIMD_CHECK(allFalse(M(true)) == false);
        DUNE_SIMD_CHECK(anyFalse(M(true)) == false);

        M falseVec(false);

        // mutable lvalue
        DUNE_SIMD_CHECK(allTrue (static_cast<M&>(falseVec)) == false);
        DUNE_SIMD_CHECK(anyTrue (static_cast<M&>(falseVec)) == false);
        DUNE_SIMD_CHECK(allFalse(static_cast<M&>(falseVec)) == true);
        DUNE_SIMD_CHECK(anyFalse(static_cast<M&>(falseVec)) == true);

        // const lvalue
        DUNE_SIMD_CHECK(allTrue (static_cast<const M&>(falseVec)) == false);
        DUNE_SIMD_CHECK(anyTrue (static_cast<const M&>(falseVec)) == false);
        DUNE_SIMD_CHECK(allFalse(static_cast<const M&>(falseVec)) == true);
        DUNE_SIMD_CHECK(anyFalse(static_cast<const M&>(falseVec)) == true);

        // rvalue
        DUNE_SIMD_CHECK(allTrue (M(false)) == false);
        DUNE_SIMD_CHECK(anyTrue (M(false)) == false);
        DUNE_SIMD_CHECK(allFalse(M(false)) == true);
        DUNE_SIMD_CHECK(anyFalse(M(false)) == true);

        auto mixedVec = broadcast<M>(0);
        for(std::size_t l = 0; l < lanes(mixedVec); ++l)
          lane(l, mixedVec) = (l % 2);

        // mutable lvalue
        DUNE_SIMD_CHECK
          (allTrue (static_cast<M&>(mixedVec)) == false);
        DUNE_SIMD_CHECK
          (anyTrue (static_cast<M&>(mixedVec)) == (lanes<M>() > 1));
        DUNE_SIMD_CHECK
          (allFalse(static_cast<M&>(mixedVec)) == (lanes<M>() == 1));
        DUNE_SIMD_CHECK
          (anyFalse(static_cast<M&>(mixedVec)) == true);

        // const lvalue
        DUNE_SIMD_CHECK
          (allTrue (static_cast<const M&>(mixedVec)) == false);
        DUNE_SIMD_CHECK
          (anyTrue (static_cast<const M&>(mixedVec)) == (lanes<M>() > 1));
        DUNE_SIMD_CHECK
          (allFalse(static_cast<const M&>(mixedVec)) == (lanes<M>() == 1));
        DUNE_SIMD_CHECK
          (anyFalse(static_cast<const M&>(mixedVec)) == true);

        // rvalue
        DUNE_SIMD_CHECK(allTrue (M(mixedVec)) == false);
        DUNE_SIMD_CHECK(anyTrue (M(mixedVec)) == (lanes<M>() > 1));
        DUNE_SIMD_CHECK(allFalse(M(mixedVec)) == (lanes<M>() == 1));
        DUNE_SIMD_CHECK(anyFalse(M(mixedVec)) == true);
      }

      template<class V>
      void checkCond()
      {
        using M = Mask<V>;

        static_assert
          (std::is_same<decltype(cond(std::declval<M>(), std::declval<V>(),
                                      std::declval<V>())), V>::value,
           "The result of cond(M, V, V) should have exactly the type V");

        static_assert
          (std::is_same<decltype(cond(std::declval<const M&>(),
                                      std::declval<const V&>(),
                                      std::declval<const V&>())), V>::value,
           "The result of cond(const M&, const V&, const V&) should have "
           "exactly the type V");

        static_assert
          (std::is_same<decltype(cond(std::declval<M&>(), std::declval<V&>(),
                                      std::declval<V&>())), V>::value,
           "The result of cond(M&, V&, V&) should have exactly the type V");

        V vec1 = leftVector<V>();
        V vec2 = rightVector<V>();

        DUNE_SIMD_CHECK(allTrue(cond(M(true),  vec1, vec2) == vec1));
        DUNE_SIMD_CHECK(allTrue(cond(M(false), vec1, vec2) == vec2));

        auto mixedResult = broadcast<V>(0);
        auto mixedMask = broadcast<M>(false);
        for(std::size_t l = 0; l < lanes(mixedMask); ++l)
        {
          lane(l, mixedMask  ) = (l % 2);
          lane(l, mixedResult) = lane(l, (l % 2) ? vec1 : vec2);
        }

        DUNE_SIMD_CHECK(allTrue(cond(mixedMask, vec1, vec2) == mixedResult));
      }

      template<class V>
      void checkBoolCond()
      {
        static_assert
          (std::is_same<decltype(cond(std::declval<bool>(), std::declval<V>(),
                                      std::declval<V>())), V>::value,
           "The result of cond(bool, V, V) should have exactly the type V");

        static_assert
          (std::is_same<decltype(cond(std::declval<const bool&>(),
                                      std::declval<const V&>(),
                                      std::declval<const V&>())), V>::value,
           "The result of cond(const bool&, const V&, const V&) should have "
           "exactly the type V");

        static_assert
          (std::is_same<decltype(cond(std::declval<bool&>(),
                                      std::declval<V&>(),
                                      std::declval<V&>())), V>::value,
           "The result of cond(bool&, V&, V&) should have exactly the type V");

        V vec1 = leftVector<V>();
        V vec2 = rightVector<V>();

        DUNE_SIMD_CHECK(allTrue(cond(true,  vec1, vec2) == vec1));
        DUNE_SIMD_CHECK(allTrue(cond(false, vec1, vec2) == vec2));
      }

      template<class V>
      std::enable_if_t<!Impl::LessThenComparable<Scalar<V> >::value>
      checkMinMax() {}

      template<class V>
      std::enable_if_t<Impl::LessThenComparable<Scalar<V> >::value>
      checkMinMax()
      {
        static_assert
          (std::is_same<decltype(max(std::declval<V>())), Scalar<V> >::value,
           "The result of max(V) should be exactly Scalar<V>");

        static_assert
          (std::is_same<decltype(min(std::declval<V>())), Scalar<V> >::value,
           "The result of min(V) should be exactly Scalar<V>");

        static_assert
          (std::is_same<decltype(max(std::declval<V&>())), Scalar<V> >::value,
           "The result of max(V) should be exactly Scalar<V>");

        static_assert
          (std::is_same<decltype(min(std::declval<V&>())), Scalar<V> >::value,
           "The result of min(V) should be exactly Scalar<V>");

        const V vec1 = leftVector<V>();

        DUNE_SIMD_CHECK(max(vec1) == Scalar<V>(lanes(vec1)));
        DUNE_SIMD_CHECK(min(vec1) == Scalar<V>(1));
      }

      template<class V>
      void checkIO()
      {
        const V vec1 = leftVector<V>();

        std::string reference;
        {
          const char *sep = "";
          for(auto l : range(lanes(vec1)))
          {
            std::ostringstream stream;
            stream << lane(l, vec1);

            reference += sep;
            reference += stream.str();
            sep = ", ";
          }
        }

        {
          std::ostringstream stream;
          stream << io(vec1);
          if(lanes(vec1) == 1)
            DUNE_SIMD_CHECK(stream.str() == reference);
          else
            DUNE_SIMD_CHECK(stream.str() == "<" + reference + ">");
        }

        {
          std::ostringstream stream;
          stream << vio(vec1);
          DUNE_SIMD_CHECK(stream.str() == "<" + reference + ">");
        }
      }

#undef DUNE_SIMD_CHECK

    public:
      //! run unit tests for simd vector type V
      /**
       * This function will also ensure that `checkVector<Rebind<R, V>>()`
       * (for any `R` in `Rebinds`) and \c checkMask<Mask<V>>() are run.  No
       * test will be run twice for a given type.
       *
       * \tparam Rebinds A list of types, usually in the form of a `TypeList`.
       * \tparam Prune   A type predicate determining whether to run
       *                 `checkVector()` for types obtained from `Rebinds`.
       *
       * \note As an implementor of a unit test, you are encouraged to
       *       explicitly instantiate this function in seperate compilation
       *       units for the types you are testing.  Look at `standardtest.cc`
       *       for how to do this.
       *
       * Background: The compiler can use a lot of memory when compiling a
       * unit test for many Simd vector types.  E.g. for standardtest.cc,
       * which tests all the fundamental arithmetic types plus \c
       * std::complex, g++ 4.9.2 (-g -O0 -Wall on x86_64 GNU/Linux) used
       * ~6GByte.
       *
       * One mitigation is to explicitly instantiate \c checkVector() for the
       * types that are tested.  Still after doing that, standardtest.cc
       * needed ~1.5GByte during compilation, which is more than the
       * compilation units that actually instantiated \c checkVector() (which
       * clocked in at maximum at around 800MB, depending on how many
       * instantiations they contained).
       *
       * The second mitigation is to define \c checkVector() outside of the
       * class.  I have no idea why this helps, but it makes compilation use
       * less than ~100MByte.  (Yes, functions defined inside the class are
       * implicitly \c inline, but the function is a template so it has inline
       * semantics even when defined outside of the class.  And I tried \c
       * __attribute__((__noinline__)), which had no effect on memory
       * consumption.)
       */
      template<class V, class Rebinds, template<class> class Prune = IsLoop>
      void checkVector();

      //! run unit tests for simd mask type V
      /**
       * This function will also ensure that `checkVector<Rebind<R, V>>()`
       * (for any `R` in the `Rebinds`) is run.  No test will be run twice for
       * a given type.
       *
       * \tparam Rebinds A list of types, usually in the form of a `TypeList`.
       *
       * \note As an implementor of a unit test, you are encouraged to
       *       explicitly instantiate this function in seperate compilation
       *       units for the types you are testing.  Look at `standardtest.cc`
       *       for how to do this.  See \c checkVector() for background on
       *       this.
       */
      template<class V, class Rebinds>
      DUNE_DEPRECATED_MSG("Use checkVector<V, Rebinds>() instead")
      void checkMask();

      //! whether all tests succeeded
      bool good() const
      {
        return good_;
      }

    }; // class UnitTest

    // Needs to be defined outside of the class to bring memory consumption
    // during compilation down to an acceptable level.
    template<class V, class Rebinds, template<class> class Prune>
    void UnitTest::checkVector()
    {
      static_assert(std::is_same<V, std::decay_t<V> >::value, "Simd types "
                    "must not be references, and must not include "
                    "cv-qualifiers");

      // check whether the test for this type already started
      if(seen_.emplace(typeid (V)).second == false)
      {
        // type already seen, nothing to do
        return;
      }

      // do these first so everything that appears after "Checking SIMD type
      // ..." really pertains to that type
      checkRebindOf<V, Rebinds, Prune>();
      checkMaskOf<V, Rebinds, Prune>();

      log_ << "Checking SIMD type " << className<V>() << std::endl;

      checkLanes<V>();
      checkScalar<V>();

      constexpr auto isMask = typename std::is_same<Scalar<V>, bool>::type{};

      checkDefaultConstruct<V>();
      checkLane<V>();
      checkCopyMoveConstruct<V>();
      checkImplCast<V>();
      checkBroadcast<V>();
      Hybrid::ifElse(isMask,
        [this](auto id) { id(this)->template checkBroadcastMaskConstruct<V>();   },
        [this](auto id) { id(this)->template checkBroadcastVectorConstruct<V>(); });
      checkBracedAssign<V>();
      checkBracedBroadcastAssign<V>();

      Hybrid::ifElse(isMask,
        [this](auto id) { id(this)->template checkMaskOps<V>();   },
        [this](auto id) { id(this)->template checkVectorOps<V>(); });

      checkAutoCopy<V>();
      checkCond<V>();
      checkBoolCond<V>();

      Hybrid::ifElse(isMask,
        [this](auto id) { id(this)->template checkBoolReductions<V>(); },
        [this](auto id) { /* not applicable */                         });

      checkMinMax<V>();
      checkIO<V>();
    }

    template<class M, class Rebinds>
    void UnitTest::checkMask()
    {
      checkVector<M, Rebinds>();
    }

  } // namespace Simd
} // namespace Dune

#endif // DUNE_COMMON_SIMD_TEST_HH<|MERGE_RESOLUTION|>--- conflicted
+++ resolved
@@ -18,6 +18,7 @@
 #include <utility>
 
 #include <dune/common/classname.hh>
+#include <dune/common/deprecated.hh>
 #include <dune/common/hybridutilities.hh>
 #include <dune/common/simd/io.hh>
 #include <dune/common/simd/loop.hh>
@@ -353,27 +354,7 @@
         warnMissingMaskRebind<V>(Std::bool_constant<!hasBool>{});
       }
 
-<<<<<<< HEAD
-      template<class V>
-      using MaskType =
-        typename Simd::Overloads::MaskType<std::decay_t<V> >::type;
-
-      template<class V>
-      DUNE_DEPRECATED_MSG("There is a deprecated specialization for "
-                          "Dune::Simd::Overloads::MaskType for Simd type V")
-      void warnDeprecatedMaskSpecialization(std::true_type) {
-        static_assert(std::is_same<MaskType<V>, Simd::Rebind<bool, V> >::value,
-                      "This implementation still specializes "
-                      "Simd::Overloads::MaskType, and the result differs from "
-                      "Simd::Rebind<bool, V>");
-      }
-      template<class V>
-      void warnDeprecatedMaskSpecialization(std::false_type) {}
-
       template<class V, class Rebinds, template<class> class Prune>
-=======
-      template<class V, class Rebinds>
->>>>>>> 144ec481
       void checkMaskOf()
       {
         // check that the type Scalar<V> exists
@@ -384,13 +365,7 @@
         static_assert(lanes<V>() == lanes<M>(), "Mask types must have the "
                       "same number of lanes as the original vector types");
 
-<<<<<<< HEAD
-        warnDeprecatedMaskSpecialization<V>(Dune::Std::is_detected<MaskType, V>{});
-
         checkVector<M, Rebinds, Prune>();
-=======
-        checkMask<M, Rebinds>();
->>>>>>> 144ec481
       }
 
       //////////////////////////////////////////////////////////////////////
