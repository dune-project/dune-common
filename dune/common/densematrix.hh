--- conflicted
+++ resolved
@@ -860,17 +860,6 @@
 
     typedef typename FieldTraits<value_type>::real_type real_type;
 
-<<<<<<< HEAD
-    real_type norm = A.infinity_norm_real(); // for relative thresholds
-    real_type pivthres =
-      max( FMatrixPrecision< real_type >::absolute_limit(),
-           norm * FMatrixPrecision< real_type >::pivoting_limit() );
-    real_type singthres =
-      max( FMatrixPrecision< real_type >::absolute_limit(),
-           norm * FMatrixPrecision< real_type >::singular_limit() );
-
-=======
->>>>>>> 0b222aa9
     // LU decomposition of A in A
     for (size_type i=0; i<rows(); i++)  // loop over all rows
     {
@@ -878,43 +867,16 @@
       const bool do_pivot = true;
 
       // pivoting ?
-<<<<<<< HEAD
-      if (Simd::anyTrue(do_pivot && nonsingularLanes))
-=======
       if (do_pivot)
->>>>>>> 0b222aa9
       {
         // compute maximum of column
         simd_index_type imax=i;
         for (size_type k=i+1; k<rows(); k++)
         {
           auto abs = fvmeta::absreal(A[k][i]);
-<<<<<<< HEAD
-          auto mask = abs > pivmax && do_pivot;
+          auto mask = abs > pivmax;
           pivmax = Simd::cond(mask, abs, pivmax);
           imax   = Simd::cond(mask, simd_index_type(k), imax);
-        }
-        // swap rows
-        if (Simd::anyTrue(imax != i && nonsingularLanes)) {
-          for (size_type j=0; j<rows(); j++)
-          {
-            // This is a swap operation where the second operand is scattered,
-            // and on top of that is also extracted from deep within a
-            // moderately complicated data structure (a DenseMatrix), where we
-            // can't assume much on the memory layout.  On intel processors,
-            // the only instruction that might help us here is vgather, but it
-            // is unclear whether that is even faster than a software
-            // implementation, and we would also need vscatter which does not
-            // exist.  So break vectorization here and do it manually.
-            for(std::size_t l = 0; l < Simd::lanes(A[i][j]); ++l)
-              swap(Simd::lane(l, A[i][j]),
-                   Simd::lane(l, A[Simd::lane(l, imax)][j]));
-          }
-          func.swap(i, imax); // swap the pivot or rhs
-=======
-          auto mask = abs > pivmax;
-          pivmax = cond(mask, abs, pivmax);
-          imax   = cond(mask, simd_index_type(k), imax);
         }
         // swap rows
         for (size_type j=0; j<rows(); j++)
@@ -927,9 +889,9 @@
           // is unclear whether that is even faster than a software
           // implementation, and we would also need vscatter which does not
           // exist.  So break vectorization here and do it manually.
-          for(std::size_t l = 0; l < lanes(A[i][j]); ++l)
-            swap(lane(l, A[i][j]), lane(l, A[lane(l, imax)][j]));
->>>>>>> 0b222aa9
+          for(std::size_t l = 0; l < Simd::lanes(A[i][j]); ++l)
+            swap(Simd::lane(l, A[i][j]),
+                 Simd::lane(l, A[Simd::lane(l, imax)][j]));
         }
         func.swap(i, imax); // swap the pivot or rhs
       }
@@ -1139,12 +1101,8 @@
           std::size_t pi = Simd::lane(l, pivot[i]);
           if(i!=pi)
             for(size_type j=0; j<rows(); ++j)
-<<<<<<< HEAD
               swap(Simd::lane(l, (*this)[j][pi]),
                    Simd::lane(l, (*this)[j][ i]));
-=======
-              swap(lane(l, (*this)[j][pi]), lane(l, (*this)[j][ i]));
->>>>>>> 0b222aa9
         }
       }
     }
