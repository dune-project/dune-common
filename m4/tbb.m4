dnl -*- mode: autoconf; tab-width: 8; indent-tabs-mode: nil; -*-
dnl vi: set et ts=8 sw=2 sts=2:
# searches for Threading Building Blocks headers and libs

AC_DEFUN([DUNE_PATH_TBB],[
  AC_MSG_NOTICE([checking for Threading Building Blocks library...])
  AC_REQUIRE([AC_PROG_CXX])
<<<<<<< HEAD
  AC_REQUIRE([AC_CANONICAL_HOST])
  AC_REQUIRE([ACX_PTHREAD])
=======
  AC_REQUIRE([AC_PROG_EGREP])
>>>>>>> 3ecc358b
  AC_REQUIRE([GXX0X])
  AC_REQUIRE([LAMBDA_EXPR_CHECK])
  AC_LANG_PUSH([C++])
  #
  # user hints
  #
  AC_ARG_VAR([TBBVARS_SH], [Location of Threading Building Blocks tbbvars.sh script])
  AC_ARG_ENABLE([tbb_allocator],
    [AS_HELP_STRING([--enable-tbb-allocator],
      [When using Threading Building Blocks, also link against the tbbmalloc library to enable the optional scalable memory allocator that is part of TBB @<:@default=yes@:>@])],
    [
      AS_CASE(["$enableval"],
        [yes], [tbb_allocator="yes"],
        [no ], [tbb_allocator="no" ],
               [AC_MSG_ERROR(["invalid value '$enableval' for --enable-tbb-allocator, must be 'yes' or 'no'"])
        ])
    ],
    [
      tbb_allocator="yes"
    ])
  AC_ARG_ENABLE([tbb_rpath],
    [AS_HELP_STRING([--enable-tbb-rpath],
      [When using Threading Building Blocks, embed the path to the libraries into all generated binaries instead of relying a correctly set LD_LIBRARY_PATH. Warning, this does not work on every system due to differences in the linker syntax! @<:@default=no@:>@])],
    [
      AS_CASE(["$enableval"],
        [yes], [tbb_rpath="yes"],
        [no ], [tbb_rpath="no" ],
               [AC_MSG_ERROR(["invalid value '$enableval' for --enable-tbb-rpath, must be 'yes' or 'no'"])
        ])
    ],
    [
      tbb_rpath="no"
    ])
  AC_ARG_WITH([tbb],
    [AS_HELP_STRING([--with-tbb=<tbbvars.sh>],
      [Enable support for the Threading Building Blocks library. If TBB is not in the default paths, you need to pass the full path to the tbbvars.sh script inside the precise library directory you want to use (release/debug). Note that this library is always linked dynamically, so make sure to either update your LD_LIBRARY_PATH or use "--enable-tbb-rpath". When the provided tbbvars.sh script points to a debug or a community preview feature version of TBB, configure will try to detect this and set the necessary preprocessor flags. @<:@default=check@:>@])],
    [
      tbbvars="$withval"
    ],
    [
      # grab value from environment variable if available
      AS_IF([ test -n "$TBBVARS_SH" ],
        [ tbbvars="$TBBVARS_SH" ],
        [ tbbvars="check" ])
    ])

  AC_MSG_CHECKING([for TBB installation])

  AS_IF([ test "x$tbbvars" = "xno" ],
    [
      AC_MSG_RESULT([disabled by user])
      with_tbb="no"
    ],
    [ test "x$tbbvars" = "xcheck" ],
    [
      # look for TBB somewhere in the system standard paths
      AC_MSG_RESULT([default])
      AS_IF([ test "$tbb_rpath" = "yes" ],
        [ AC_MSG_WARN([TBB Library path embedding into rpath only works when specifying tbbvars.sh]) ])
    ],
    [ test "x$tbbvars" = "xyes" ],
    [
      # look for TBB somewhere in the system standard paths
      AC_MSG_RESULT([default])
      AS_IF([ test "x$tbb_rpath" = "xyes" ],
        [ AC_MSG_WARN([TBB Library path embedding into rpath only works when specifying tbbvars.sh]) ])
      # user wants TBB, make sure to fail if we can't find it
      tbb_required="yes"
    ],
    [
      # user wants TBB, make sure to fail if we can't find it
      tbb_required="yes"
      # user has provided a tbbvars.sh script, extract information
      AS_IF([ test ! -f "$tbbvars" ],
        [
          # could not find file, abort
          AC_MSG_RESULT([failed])
          AC_MSG_WARN([tbbvars.sh script "$tbbvars" not found])
          with_tbb="no"
        ],
        [
          # determine architecture for tbbvars
          AS_CASE([-$host-],
          [*-k1om-*], [
            tbb_host_arch=k1om
          ],
          [*-i?86-*|*-ia32-*], [
            tbb_host_arch=ia32
          ],
          [*-x86_64-*], [
            tbb_host_arch=intel64
          ],
          [
            tbb_host_arch=
          ])
          # setup include and library paths from tbbvars.sh
          AS_CASE([$tbb_host_arch],
          [""], [
            tbb_lib_dir=
            tbb_root_dir=
          ],
          [k1om], [
            tbb_lib_dir=$(
              MIC_LD_LIBRARY_PATH=
              set -- intel64
              source "$tbbvars" >/dev/null 2>&1
              echo "$MIC_LD_LIBRARY_PATH"
            )
            tbb_root_dir=$(
              set -- intel64
              source "$tbbvars" >/dev/null 2>&1
              echo "$TBBROOT"
            )
          ],
          [
            tbb_lib_dir=$(
              LD_LIBRARY_PATH=
              set -- "$tbb_host_arch"
              source "$tbbvars" >/dev/null 2>&1
              echo "$LD_LIBRARY_PATH"
            )
            tbb_root_dir=$(
              set -- "$tbb_host_arch"
              source "$tbbvars" >/dev/null 2>&1
              echo "$TBBROOT"
            )
          ])
          AS_IF(
            [ test -z "$tbb_host_arch" ], [
              AC_MSG_RESULT([failed])
              AC_MSG_NOTICE([I don't know how to invoke $tbbvars for host=$host])
            ],
            [ test ! -d "$tbb_root_dir" ], [
              # tbbvars.sh contained bogus information, abort
              AC_MSG_RESULT([failed])
              AC_MSG_WARN([invalid TBB installation root directory "$tbb_root_dir"])
              with_tbb="no"
            ],
            [
              # convert paths to absolute paths
              tbb_lib_dir="$(cd -- "$tbb_lib_dir" ; echo $PWD)"
              tbb_root_dir="$(cd -- "$tbb_root_dir" ; echo $PWD)"
              TBB_CPPFLAGS="-I$tbb_root_dir/include ${PTHREAD_CFLAGS}"
              TBB_LDFLAGS="-L$tbb_lib_dir"
              TBB_LIBS=$PTHREAD_LIBS
              AC_MSG_RESULT([from "$tbbvars"])
              AC_MSG_NOTICE([  TBB include directory "$tbb_root_dir/include"])
              AC_MSG_NOTICE([  TBB library directory "$tbb_lib_dir"])
              AS_IF([ test "x$tbb_rpath" = "xyes" ],
                [
                  AC_MSG_NOTICE([    Encoding TBB library directory into binary rpath])
                  TBB_LDFLAGS="$TBB_LDFLAGS -Wl,-rpath,$tbb_lib_dir"
                ])
            ])
        ])
    ])

  # save compiler variables
  ac_save_LDFLAGS="$LDFLAGS"
  ac_save_CPPFLAGS="$CPPFLAGS"
  ac_save_LIBS="$LIBS"

  AS_IF([ test "x$with_tbb" != "xno" ],
    [
      # check for TBB headers
      CPPFLAGS="$CPPFLAGS $TBB_CPPFLAGS"
      AC_CHECK_HEADER([tbb/tbb_stddef.h],[],[],[])
      AS_IF([ test "x$ac_cv_header_tbb_tbb_stddef_h" = "xno" ],
        [ with_tbb="no" ])
    ])

  AS_IF([ test "x$with_tbb" != "xno" ],
    [
      # try to find a valid library
      LDFLAGS="$LDFLAGS $TBB_LDFLAGS"
      LIBS="$TBB_LIBS $LIBS"
      AC_SEARCH_LIBS([TBB_runtime_interface_version],[tbb tbb_debug tbb_preview tbb_preview_debug])
      AS_IF([ test "x$ac_cv_search_TBB_runtime_interface_version" = "xno" ],
        [ with_tbb="no" ])
    ])

  AS_IF([ test "x$with_tbb" != "xno" ],
    [
      tbb_lib="$ac_cv_search_TBB_runtime_interface_version"

      # check for debug and / or preview build
      AS_IF([ test "x$(echo $tbb_lib | grep -o debug)" = "xdebug" ],
        [
          tbb_is_debug="yes"
          TBB_CPPFLAGS="$TBB_CPPFLAGS -DTBB_USE_DEBUG"
          CPPFLAGS="$CPPFLAGS -DTBB_USE_DEBUG"
        ],
        [
          tbb_is_debug="no"
        ])

      AS_IF([ test "x$(echo $tbb_lib | grep -o preview)" = "xpreview" ],
        [
          tbb_is_preview="yes"
          TBB_CPPFLAGS="$TBB_CPPFLAGS -DTBB_PREVIEW_TASK_ARENA -DTBB_PREVIEW_LOCAL_OBSERVER"
          CPPFLAGS="$CPPFLAGS -DTBB_PREVIEW_TASK_ARENA -DTBB_PREVIEW_LOCAL_OBSERVER"
        ],
        [
          tbb_is_preview="no"
        ])

      TBB_LIBS="$tbb_lib $TBB_LIBS"

      AS_IF([ test "x$tbb_allocator" = "xyes" ],
        [
          # add tbbmalloc library
          AC_MSG_NOTICE([Adding TBB allocator library...])
          AS_IF([ test "x$tbb_is_debug" = "xyes" ],
            [ TBB_LIBS="$TBB_LIBS -ltbbmalloc_debug" ],
            [ TBB_LIBS="$TBB_LIBS -ltbbmalloc" ])
        ])

      LIBS="$TBB_LIBS $ac_save_LIBS"

      # perform final test to check whether everything really works
      AC_MSG_CHECKING([for working TBB])

      AC_LINK_IFELSE([
        AC_LANG_PROGRAM([[
                          #include <tbb/tbb.h>
                          #include <numeric>

                          #ifndef HAVE_LAMBDA_EXPR
                          // provide a fallback for compilers without lambdas
                          struct add
                          {
                            add(int* x)
                              : _x(x)
                            {}

                            int* _x;

                            void operator()(int i) const
                            {
                              _x[i] = i;
                            }
                          };
                          #endif

                        ]],
                        [[
                            int x[10] = {0};
                          #ifdef HAVE_LAMBDA_EXPR
                            tbb::parallel_for(0,10,[&](int i){ x[i] = i; });
                          #else
                            tbb::parallel_for(0,10,add(x));
                          #endif
                            return !(std::accumulate(x,x+10,0) == (9*10)/2);
                        ]])],
        [
          with_tbb="yes"
          AC_MSG_RESULT([yes])
        ],
        [
          AC_MSG_RESULT([failed])
          with_tbb="no"
        ])
    ])

  AS_IF([ test "x$with_tbb" = "xyes" ],
    [
      # get alignment of cache_aligned_allocator so we can export it as a constant

      # FIXME: Handle the case where the sources arent't available (maybe fallback
      #        to runtime test?)

      AC_MSG_CHECKING([for alignment size of tbb::cache_aligned_allocator])

      AS_IF([ test ! -f "$tbb_root_dir/src/tbb/cache_aligned_allocator.cpp" ],
        [ AC_MSG_WARN([file "$tbb_root_dir/src/tbb/cache_aligned_allocator.cpp" not found]) ])

      alignment_size_line=$($EGREP ['^static.*NFS_LineSize.*[0-9]+.*;'] "$tbb_root_dir/src/tbb/cache_aligned_allocator.cpp")
      alignment_size=$(echo "$alignment_size_line" | sed ['s/.*[^[:digit:]]\([1-9][[:digit:]]*\)[^[:digit:]].*/\1/'])

      AC_MSG_RESULT([$alignment_size])
    ])

  # tests are done, set up output

  AS_IF([ test "x$with_tbb" = "xyes" ],
    [
      HAVE_TBB=1

      TBB_CPPFLAGS="$TBB_CPPFLAGS -DENABLE_TBB"

      AC_SUBST(TBB_CPPFLAGS,$TBB_CPPFLAGS)
      AC_SUBST(TBB_LDFLAGS,$TBB_LDFLAGS)
      AC_SUBST(TBB_LIBS,$TBB_LIBS)

      # define main preprocessor macro
      AC_DEFINE(HAVE_TBB,ENABLE_TBB,[Define if you have the Threading Building Blocks library.
                                     This is only true if the library was found _and_ if the
                                     application uses the TBB_CPPFLAGS])

      # tbb::cache_aligned_allocator alignment
      AC_DEFINE_UNQUOTED(TBB_CACHE_ALIGNED_ALLOCATOR_ALIGNMENT,[$alignment_size],[The alignment size of tbb::cache_aligned_allocator.])

      # additional preprocessor macro for allocator
      AS_IF([ test "x$tbb_allocator" = "xyes" ],
        [
          AC_DEFINE(HAVE_TBB_ALLOCATOR,ENABLE_TBB,[Define if you have the optional allocator library from
                                                   Threading Building Blocks.
                                                   This is only true if the library was found _and_ if the
                                                   application uses the TBB_CPPFLAGS])
        ])

      # additional preprocessor macro for community features
      AS_IF([ test "x$tbb_is_preview" = "xyes" ],
        [
          AC_DEFINE(HAVE_TBB_PREVIEW,ENABLE_TBB,[Define if the community preview features of the
                                                 Threading Building Blocks library are available.
                                                 This is only true if the features are enabled _and_ if the
                                                 application uses the TBB_CPPFLAGS])
        ])

      # add to global list
      DUNE_ADD_ALL_PKG([TBB],[\${TBB_CPPFLAGS}],[\${TBB_LDFLAGS}],[\${TBB_LIBS}])

      # create summary string
      AS_IF([ test "x$tbb_is_debug" = "xyes" ],
        [ tbb_summary=debug ],
        [ tbb_summary=release ])

      AS_IF([ test "x$tbb_allocator" = "xyes" ],
        [ tbb_summary="$tbb_summary,allocator" ])

      AS_IF([ test "x$tbb_is_preview" = "xyes" ],
        [ tbb_summary="$tbb_summary,community preview" ])

      AS_IF([ test "x$tbb_rpath" = "xyes" ],
        [ tbb_summary="$tbb_summary,rpath encoded" ])

      tbb_summary="yes ($tbb_summary)"

    ],
    [ test "x$tbb_required" = "xyes" ],
    [
      # bail out
      AC_MSG_FAILURE([Could not find a working version of Threading Building Blocks])
    ],
    [
      # TBB is optional, just log that it is missing
      tbb_summary="no"
    ])

  # restore compiler variables
  LDFLAGS="$ac_save_LDFLAGS"
  CPPFLAGS="$ac_save_CPPFLAGS"
  LIBS="$ac_save_LIBS"

  AC_LANG_POP

  # tell automake
  AM_CONDITIONAL(TBB, test x$HAVE_TBB = x1)

  DUNE_ADD_SUMMARY_ENTRY([TBB],["$tbb_summary"])

])<|MERGE_RESOLUTION|>--- conflicted
+++ resolved
@@ -5,12 +5,9 @@
 AC_DEFUN([DUNE_PATH_TBB],[
   AC_MSG_NOTICE([checking for Threading Building Blocks library...])
   AC_REQUIRE([AC_PROG_CXX])
-<<<<<<< HEAD
   AC_REQUIRE([AC_CANONICAL_HOST])
   AC_REQUIRE([ACX_PTHREAD])
-=======
   AC_REQUIRE([AC_PROG_EGREP])
->>>>>>> 3ecc358b
   AC_REQUIRE([GXX0X])
   AC_REQUIRE([LAMBDA_EXPR_CHECK])
   AC_LANG_PUSH([C++])
