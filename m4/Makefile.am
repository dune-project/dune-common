# -*- tab-width: 8 -*-
# vi: set ts=8:

ALLM4S = 					\
	acx_blas.m4				\
	acx_lapack.m4				\
	acx_mpi.m4				\
	acx_pthread.m4				\
	ax_boost_base.m4			\
	ax_check_gl.m4				\
	ax_lang_compiler_ms.m4			\
	boost_fusion.m4				\
	cxx11_compiler.m4			\
	cxx0x_nullptr.m4			\
	cxx11_constexpr.m4			\
	cxx11_final.m4				\
<<<<<<< HEAD
	cxx11_range_based_for.m4		\
=======
	cxx11_noexcept.m4			\
>>>>>>> 6db0ffcd
	dune.m4					\
	dune_all.m4				\
	dune_autobuild.m4			\
	dune_boost_base.m4			\
	dune_check_lib.m4			\
	dune_common.m4				\
	dune_compiler.m4			\
	dune_cxa_demangle.m4			\
	dune_fortran.m4				\
	dune_deprecated.m4			\
	dune_docu.m4				\
	dune_linkcxx.m4				\
	dune_mpi.m4				\
	dune_streams.m4				\
	dune_unused.m4			        \
	fortran_overwrite.m4			\
	gmp.m4					\
	hdf5.m4					\
	immdx_lib_metis.m4			\
	inkscape.m4				\
	mpi-config.m4				\
	mprotect.m4				\
	opengl.m4				\
	parmetis.m4				\
        umfpack.m4                              \
	xdr.m4

aclocaldir = $(datadir)/dune/aclocal
aclocal_DATA = $(ALLM4S)

EXTRA_DIST = CMakeLists.txt $(ALLM4S)

include $(top_srcdir)/am/global-rules<|MERGE_RESOLUTION|>--- conflicted
+++ resolved
@@ -14,11 +14,8 @@
 	cxx0x_nullptr.m4			\
 	cxx11_constexpr.m4			\
 	cxx11_final.m4				\
-<<<<<<< HEAD
+	cxx11_noexcept.m4			\
 	cxx11_range_based_for.m4		\
-=======
-	cxx11_noexcept.m4			\
->>>>>>> 6db0ffcd
 	dune.m4					\
 	dune_all.m4				\
 	dune_autobuild.m4			\
