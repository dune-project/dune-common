# -*- tab-width: 8 -*-
# vi: set ts=8:
# $Id$

ALLM4S = 					\
	acx_blas.m4				\
	acx_lapack.m4				\
	acx_mpi.m4				\
	acx_pthread.m4				\
	ax_boost_base.m4			\
	ax_check_gl.m4				\
	ax_lang_compiler_ms.m4			\
	boost_fusion.m4				\
	cxx0x_compiler.m4			\
	cxx0x_rvaluereference.m4		\
	cxx0x_nullptr.m4			\
	cxx0x_static_assert.m4			\
	cxx0x_variadic.m4			\
<<<<<<< HEAD
	cxx0x_variadic_constructor_sfinae.m4	\
	cxx11_alignof.m4			\
=======
	cxx0x_variadic_constructor_sfinae.m4    \
	cxx11_conditional.m4			\
>>>>>>> 3eb79926
	cxx11_initializer_list.m4		\
	cxx11_lambda_expr.m4			\
	dune.m4					\
	dune_all.m4				\
	dune_autobuild.m4			\
	dune_boost_base.m4			\
	dune_check_lib.m4			\
	dune_common.m4				\
	dune_compiler.m4			\
	dune_fortran.m4				\
	dune_deprecated.m4			\
	dune_deprecated_cppflags.m4		\
	dune_docu.m4				\
	dune_linkcxx.m4				\
	dune_mpi.m4				\
	dune_streams.m4				\
	dune_tr1_headers.m4			\
	dune_unused.m4			        \
	fortran_overwrite.m4			\
	gmp.m4					\
	hdf5.m4					\
	immdx_lib_metis.m4			\
	inkscape.m4				\
	libtoolcompat.m4			\
	make_shared.m4				\
	mpi-config.m4				\
	mprotect.m4				\
	opengl.m4				\
	parmetis.m4				\
	shared_ptr.m4				\
	tbb.m4					\
	xdr.m4

aclocaldir = $(datadir)/aclocal
aclocal_DATA = $(ALLM4S)

EXTRA_DIST = CMakeLists.txt $(ALLM4S)

include $(top_srcdir)/am/global-rules<|MERGE_RESOLUTION|>--- conflicted
+++ resolved
@@ -16,13 +16,9 @@
 	cxx0x_nullptr.m4			\
 	cxx0x_static_assert.m4			\
 	cxx0x_variadic.m4			\
-<<<<<<< HEAD
 	cxx0x_variadic_constructor_sfinae.m4	\
 	cxx11_alignof.m4			\
-=======
-	cxx0x_variadic_constructor_sfinae.m4    \
 	cxx11_conditional.m4			\
->>>>>>> 3eb79926
 	cxx11_initializer_list.m4		\
 	cxx11_lambda_expr.m4			\
 	dune.m4					\
