# -*- tab-width: 8 -*-
# vi: set ts=8:

ALLM4S = 					\
	acx_blas.m4				\
	acx_lapack.m4				\
	acx_mpi.m4				\
	acx_pthread.m4				\
	ax_boost_base.m4			\
	ax_check_gl.m4				\
	ax_lang_compiler_ms.m4			\
	boost_fusion.m4				\
	cxx11_compiler.m4			\
	cxx0x_nullptr.m4			\
<<<<<<< HEAD
	cxx0x_static_assert.m4			\
	cxx0x_variadic.m4			\
	cxx0x_variadic_constructor_sfinae.m4	\
	cxx11_alignof.m4			\
	cxx11_conditional.m4			\
	cxx11_initializer_list.m4		\
	cxx11_lambda_expr.m4			\
=======
>>>>>>> fa43f4bf
	cxx11_constexpr.m4			\
	cxx11_final.m4				\
	dune.m4					\
	dune_all.m4				\
	dune_autobuild.m4			\
	dune_boost_base.m4			\
	dune_check_lib.m4			\
	dune_common.m4				\
	dune_compiler.m4			\
	dune_cxa_demangle.m4			\
	dune_fortran.m4				\
	dune_deprecated.m4			\
	dune_docu.m4				\
	dune_linkcxx.m4				\
	dune_mpi.m4				\
        dune_std_thread.m4			\
	dune_streams.m4				\
	dune_tr1_headers.m4			\
	dune_unused.m4			        \
	fortran_overwrite.m4			\
	gmp.m4					\
	hdf5.m4					\
	immdx_lib_metis.m4			\
	inkscape.m4				\
	mpi-config.m4				\
	mprotect.m4				\
	opengl.m4				\
	parmetis.m4				\
<<<<<<< HEAD
	shared_ptr.m4				\
	tbb.m4					\
    umfpack.m4                              \
=======
        umfpack.m4                              \
>>>>>>> fa43f4bf
	xdr.m4

aclocaldir = $(datadir)/dune/aclocal
aclocal_DATA = $(ALLM4S)

EXTRA_DIST = CMakeLists.txt $(ALLM4S)

include $(top_srcdir)/am/global-rules<|MERGE_RESOLUTION|>--- conflicted
+++ resolved
@@ -12,16 +12,8 @@
 	boost_fusion.m4				\
 	cxx11_compiler.m4			\
 	cxx0x_nullptr.m4			\
-<<<<<<< HEAD
-	cxx0x_static_assert.m4			\
-	cxx0x_variadic.m4			\
-	cxx0x_variadic_constructor_sfinae.m4	\
 	cxx11_alignof.m4			\
-	cxx11_conditional.m4			\
-	cxx11_initializer_list.m4		\
 	cxx11_lambda_expr.m4			\
-=======
->>>>>>> fa43f4bf
 	cxx11_constexpr.m4			\
 	cxx11_final.m4				\
 	dune.m4					\
@@ -37,7 +29,7 @@
 	dune_docu.m4				\
 	dune_linkcxx.m4				\
 	dune_mpi.m4				\
-        dune_std_thread.m4			\
+    dune_std_thread.m4			\
 	dune_streams.m4				\
 	dune_tr1_headers.m4			\
 	dune_unused.m4			        \
@@ -50,13 +42,8 @@
 	mprotect.m4				\
 	opengl.m4				\
 	parmetis.m4				\
-<<<<<<< HEAD
-	shared_ptr.m4				\
 	tbb.m4					\
     umfpack.m4                              \
-=======
-        umfpack.m4                              \
->>>>>>> fa43f4bf
 	xdr.m4
 
 aclocaldir = $(datadir)/dune/aclocal
