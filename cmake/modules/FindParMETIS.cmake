#[=======================================================================[.rst:
FindParMETIS
------------

Find Parallel Graph Partitioning library ParMETIS
(see http://glaros.dtc.umn.edu/gkhome/metis/parmetis/overview)

Imported targets
^^^^^^^^^^^^^^^^

This module defines the following :prop_tgt:`IMPORTED` target:

``ParMETIS::ParMETIS``
  The libraries, flags, and includes to use for ParMETIS, if found.

Result Variables
^^^^^^^^^^^^^^^^

This module defines the following variables:

``ParMETIS_FOUND``
  The ParMETIS library with all its dependencies is found

Cache Variables
^^^^^^^^^^^^^^^

The following variables may be set to influence this module's behavior:

``PARMETIS_INCLUDE_DIR``
  Include directory where the parmetis.h is found.

``PARMETIS_LIB_NAME``
  Name of the ParMETIS library (default: parmetis)

``PARMETIS_LIBRARY``
  Full path to the ParMETIS library

#]=======================================================================]

# text for feature summary
include(FeatureSummary)
set_package_properties("ParMETIS" PROPERTIES
  DESCRIPTION "Parallel Graph Partitioning"
)

# The PTScotch library provides a wrapper around some functions of ParMETIS, since not
# the full interface, you have to request it explicitly.
option(ENABLE_PTSCOTCH_PARMETIS "Use the (PT)Scotch library as ParMETIS compatibility library" OFF)

# find package dependencies first
include(CMakeFindDependencyMacro)
find_dependency(METIS)
find_dependency(MPI)

find_path(PARMETIS_INCLUDE_DIR parmetis.h
  PATH_SUFFIXES include parmetis
  HINTS ${PARMETIS_DIR} ${PARMETIS_ROOT})

# search ParMETIS library
find_library(PARMETIS_LIBRARY parmetis
  HINTS ${PARMETIS_DIR} ${PARMETIS_ROOT})
if(ENABLE_PTSCOTCH_PARMETIS)
  find_library(PARMETIS_LIBRARY ptscotchparmetis
    HINTS ${PARMETIS_DIR} ${PARMETIS_ROOT})
endif()

mark_as_advanced(PARMETIS_INCLUDE_DIR PARMETIS_LIBRARY)

# determine version of ParMETIS installation
find_file(PARMETIS_HEADER_FILE parmetis.h
  PATHS ${PARMETIS_INCLUDE_DIR}
  NO_DEFAULT_PATH)
if(PARMETIS_HEADER_FILE)
  file(READ "${PARMETIS_HEADER_FILE}" parmetisheader)
  string(REGEX REPLACE ".*#define PARMETIS_MAJOR_VERSION[ ]+([0-9]+).*" "\\1" ParMETIS_MAJOR_VERSION "${parmetisheader}")
  string(REGEX REPLACE ".*#define PARMETIS_MINOR_VERSION[ ]+([0-9]+).*" "\\1" ParMETIS_MINOR_VERSION "${parmetisheader}")
  if(ParMETIS_MAJOR_VERSION GREATER_EQUAL 0 AND ParMETIS_MINOR_VERSION GREATER_EQUAL 0)
    set(ParMETIS_VERSION "${ParMETIS_MAJOR_VERSION}.${ParMETIS_MINOR_VERSION}")
  endif()
endif()
unset(PARMETIS_HEADER_FILE CACHE)

# set a flag whether all ParMETIS dependencies are found correctly
if(METIS_FOUND AND MPI_FOUND)
  set(PARMETIS_DEPENDENCIES_FOUND TRUE)

  # minimal requires METIS version 5.0 for ParMETIS >= 4.0
  if (ParMETIS_VERSION VERSION_GREATER_EQUAL "4.0"
      AND METIS_VERSION VERSION_LESS "5.0")
    set(PARMETIS_DEPENDENCIES_FOUND FALSE)
  endif()
endif()

# If ptscotch-parmetis is requested, find package PTScotch
if(ENABLE_PTSCOTCH_PARMETIS)
  include(CMakeFindDependencyMacro)
  find_dependency(PTScotch COMPONENTS PTSCOTCH)
  set(HAVE_PTSCOTCH_PARMETIS ${PTScotch_FOUND})
  if(PTScotch_FOUND AND MPI_FOUND)
    set(PARMETIS_DEPENDENCIES_FOUND TRUE)
  endif()
endif()

# behave like a CMake module is supposed to behave
include(FindPackageHandleStandardArgs)
find_package_handle_standard_args("ParMETIS"
  REQUIRED_VARS
    PARMETIS_LIBRARY PARMETIS_INCLUDE_DIR PARMETIS_DEPENDENCIES_FOUND
  VERSION_VAR
    ParMETIS_VERSION
)

# create imported target ParMETIS::ParMETIS
<<<<<<< HEAD
if(PARMETIS_FOUND AND NOT TARGET ParMETIS::ParMETIS)
=======
if(ParMETIS_FOUND AND NOT TARGET ParMETIS::ParMETIS)
>>>>>>> bdc023f8
  add_library(ParMETIS::ParMETIS UNKNOWN IMPORTED)
  set_target_properties(ParMETIS::ParMETIS PROPERTIES
    IMPORTED_LOCATION ${PARMETIS_LIBRARY}
    INTERFACE_INCLUDE_DIRECTORIES ${PARMETIS_INCLUDE_DIR}
  )

  # link against required dependencies
<<<<<<< HEAD
  target_link_libraries(ParMETIS::ParMETIS INTERFACE MPI::MPI_C)
=======
  target_link_libraries(ParMETIS::ParMETIS INTERFACE MPI::MPI_CXX)
>>>>>>> bdc023f8

  # link against PTScotch or METIS if needed
  if(ENABLE_PTSCOTCH_PARMETIS AND PTScotch_FOUND)
    target_link_libraries(ParMETIS::ParMETIS INTERFACE PTScotch::PTScotch)
  else()
    target_link_libraries(ParMETIS::ParMETIS INTERFACE METIS::METIS)
  endif()
endif()<|MERGE_RESOLUTION|>--- conflicted
+++ resolved
@@ -111,11 +111,7 @@
 )
 
 # create imported target ParMETIS::ParMETIS
-<<<<<<< HEAD
-if(PARMETIS_FOUND AND NOT TARGET ParMETIS::ParMETIS)
-=======
 if(ParMETIS_FOUND AND NOT TARGET ParMETIS::ParMETIS)
->>>>>>> bdc023f8
   add_library(ParMETIS::ParMETIS UNKNOWN IMPORTED)
   set_target_properties(ParMETIS::ParMETIS PROPERTIES
     IMPORTED_LOCATION ${PARMETIS_LIBRARY}
@@ -123,11 +119,7 @@
   )
 
   # link against required dependencies
-<<<<<<< HEAD
   target_link_libraries(ParMETIS::ParMETIS INTERFACE MPI::MPI_C)
-=======
-  target_link_libraries(ParMETIS::ParMETIS INTERFACE MPI::MPI_CXX)
->>>>>>> bdc023f8
 
   # link against PTScotch or METIS if needed
   if(ENABLE_PTSCOTCH_PARMETIS AND PTScotch_FOUND)
