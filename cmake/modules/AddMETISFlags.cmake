--- conflicted
+++ resolved
@@ -13,14 +13,6 @@
 # register HAVE_METIS for config.h
 set(HAVE_METIS ${METIS_FOUND})
 
-<<<<<<< HEAD
-# register METIS library as dune package
-if(METIS_FOUND)
-  dune_register_package_flags(LIBRARIES METIS::METIS)
-endif()
-
-=======
->>>>>>> bdc023f8
 # Add function to link targets against METIS library
 function(add_dune_metis_flags _targets)
   if(METIS_FOUND)
