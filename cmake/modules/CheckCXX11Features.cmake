#
# Module that checks for supported C++11 (former C++0x) features.
#
# Sets the follwing variables:
#
# HAVE_NULLPTR                     True if nullptr is available
# HAS_ATTRIBUTE_UNUSED             True if attribute unused is supported
# HAS_ATTRIBUTE_DEPRECATED         True if attribute deprecated is supported
# HAS_ATTRIBUTE_DEPRECATED_MSG     True if attribute deprecated("msg") is supported
# HAVE_CONSTEXPR                   True if constexpr is supported
# HAVE_KEYWORD_FINAL               True if final is supported.
# HAVE_RANGE_BASED_FOR             True if range-based for is supported and working.
# HAVE_NOEXCEPT_SPECIFIER          True if nonexcept specifier is supported.

include(CMakePushCheckState)
cmake_push_check_state()

# test for C++11 flags
include(TestCXXAcceptsFlag)

if(NOT DISABLE_CXX11CHECK)
  # try to use compiler flag -std=c++11
  check_cxx_accepts_flag("-std=c++11" CXX_FLAG_CXX11)
endif(NOT DISABLE_CXX11CHECK)

if(CXX_FLAG_CXX11)
  set(CMAKE_REQUIRED_FLAGS "${CMAKE_REQUIRED_FLAGS} -std=c++11")
  set(CMAKE_CXX_FLAGS "${CMAKE_CXX_FLAGS} -std=c++11 ")
  set(CMAKE_CXX_FLAGS_DEBUG "${CMAKE_CXX_FLAGS_DEBUG} -std=c++11 ")
  set(CMAKE_CXX_FLAGS_MINSIZEREL "${CMAKE_CXX_FLAGS_MINSIZEREL} -std=c++11 ")
  set(CMAKE_CXX_FLAGS_RELEASE "${CMAKE_CXX_FLAGS_RELEASE} -std=c++11 ")
  set(CMAKE_CXX_FLAGS_RELWITHDEBINFO "${CMAKE_CXX_FLAGS_RELWITHDEBINFO} -std=c++11 ")
  set(CXX_STD11_FLAGS "-std=c++11")
else()
  if(NOT DISABLE_CXX11CHECK)
    # try to use compiler flag -std=c++0x for older compilers
    check_cxx_accepts_flag("-std=c++0x" CXX_FLAG_CXX0X)
    if(NOT CXX_FLAG_CXX0X)
      MESSAGE(FATAL_ERROR "Your compiler does not seem to support C++11. If it does, please add any required flags to your CXXFLAGS and run dunecontrol with --disable-cxx11check")
    endif(NOT CXX_FLAG_CXX0X)
  endif(NOT DISABLE_CXX11CHECK)
  if(CXX_FLAG_CXX0X)
    set(CMAKE_REQUIRED_FLAGS "${CMAKE_REQUIRED_FLAGS} -std=c++0x" )
    set(CMAKE_CXX_FLAGS "${CMAKE_CXX_FLAGS} -std=c++0x ")
    set(CMAKE_CXX_FLAGS_DEBUG "${CMAKE_CXX_FLAGS_DEBUG} -std=c++0x ")
    set(CMAKE_CXX_FLAGS_MINSIZEREL "${CMAKE_CXX_FLAGS_MINSIZEREL} -std=c++0x ")
    set(CMAKE_CXX_FLAGS_RELEASE "${CMAKE_CXX_FLAGS_RELEASE} -std=c++0x ")
    set(CMAKE_CXX_FLAGS_RELWITHDEBINFO "${CMAKE_CXX_FLAGS_RELWITHDEBINFO} -std=c++0x ")
  set(CXX_STD11_FLAGS "-std=c++0x")
  endif(CXX_FLAG_CXX0X)
endif(CXX_FLAG_CXX11)
# perform tests
include(CheckCXXSourceCompiles)

# nullptr
check_cxx_source_compiles("
    int main(void)
    {
      char* ch = nullptr;
      return 0;
    }
"  HAVE_NULLPTR
  )

if(HAVE_NULLPTR)
  check_cxx_source_compiles("
    #include <cstddef>

    int main(void)
    {
      std::nullptr_t npt = nullptr;
      return 0;
    }
"  HAVE_NULLPTR_T
    )
  if (NOT HAVE_NULLPTR_T)
    if(${CMAKE_CXX_COMPILER_ID} STREQUAL "Intel")
      message(FATAL_ERROR "Your compiler supports the 'nullptr' keyword, but not the type std::nullptr_t.
You are using an Intel compiler, where this error is typically caused by an outdated underlying system GCC.
Check if 'gcc --version' gives you at least GCC 4.6, otherwise please install a newer GCC and point your Intel compiler at it using the '-gcc-name' or '-gxx-name' options (see 'man icc' for further details)."
        )
    else()
      message(FATAL_ERROR "Your compiler supports the 'nullptr' keyword, but not the type std::nullptr_t.
THIS SHOULD NOT HAPPEN FOR YOUR COMPILER!
Please submit a bug at https://dune-project.org/flyspray/"
        )
    endif()
  endif()
endif()

# __attribute__((unused))
check_cxx_source_compiles("
   int main(void)
   {
     int __attribute__((unused)) foo;
     return 0;
   };
"  HAS_ATTRIBUTE_UNUSED
)

# __attribute__((deprecated))
check_cxx_source_compiles("
#define DEP __attribute__((deprecated))
   class bar
   {
     bar() DEP;
   };

   class peng { } DEP;

   template <class T>
   class t_bar
   {
     t_bar() DEP;
   };

   template <class T>
   class t_peng {
     t_peng() {};
   } DEP;

   void foo() DEP;

   void foo() {}

   int main(void)
   {
     return 0;
   };
"  HAS_ATTRIBUTE_DEPRECATED
)

# __attribute__((deprecated("msg")))
check_cxx_source_compiles("
#define DEP __attribute__((deprecated(\"message\")))
   class bar {
     bar() DEP;
   };

   class peng { } DEP;

   template <class T>
   class t_bar
   {
     t_bar() DEP;
   };

   template <class T>
   class t_peng
   {
     t_peng() {};
   } DEP;

   void foo() DEP;

   void foo() {}

   int main(void)
   {
     return 0;
   };
"  HAS_ATTRIBUTE_DEPRECATED_MSG
)

# constexpr
check_cxx_source_compiles("
  constexpr int foo()
  { return 0; }

  template<int v>
  struct A
  {
    static const int value = v;
  };

  int main(void)
  {
    return A<foo()>::value;
  }
" HAVE_CONSTEXPR
)

# keyword final
check_cxx_source_compiles("
  struct Foo
  {
    virtual void foo() final;
  };

  int main(void)
  {
    return 0;
  }
" HAVE_KEYWORD_FINAL
)

# range-based for
check_cxx_source_compiles("
  int main(void)
  {
    int arr[3];
    for(int &val : arr)
      val = 0;
  }
" HAVE_RANGE_BASED_FOR
)

# nonexcept specifier
check_cxx_source_compiles("
  void func1() noexcept {}

  void func2() noexcept(true) {}

  template <class T>
  void func3() noexcept(noexcept(T())) {}

  int main(void)
  {
    func1();
    func2();
    func3<int>();
  }
" HAVE_NOEXCEPT_SPECIFIER
)

# std::declval()
check_cxx_source_compiles("
  #include <utility>

  template<typename T>
  struct check;

  template<>
  struct check<int&&>
  {
    int pass() { return 0; }
  };

  int main(void)
  {
    return check<decltype(std::declval<int>())>().pass();
  }
" HAVE_STD_DECLVAL
  )

# full support for is_indexable (checking whether a type supports operator[])
check_cxx_source_compiles("
  #include <utility>
  #include <type_traits>
  #include <array>

  template <class T>
  typename std::add_rvalue_reference<T>::type declval();

  namespace detail {

    template<typename T, typename I, typename = int>
    struct _is_indexable
      : public std::false_type
    {};

    template<typename T, typename I>
    struct _is_indexable<T,I,typename std::enable_if<(sizeof(declval<T>()[declval<I>()]) > 0),int>::type>
      : public std::true_type
    {};

  }

  template<typename T, typename I = std::size_t>
  struct is_indexable
    : public detail::_is_indexable<T,I>
  {};

  struct foo_type {};

  int main()
  {
    double x;
    std::array<double,4> y;
    double z[5];
    foo_type f;

    static_assert(not is_indexable<decltype(x)>::value,\"scalar type\");
    static_assert(is_indexable<decltype(y)>::value,\"indexable class\");
    static_assert(is_indexable<decltype(z)>::value,\"array\");
    static_assert(not is_indexable<decltype(f)>::value,\"not indexable class\");
    static_assert(not is_indexable<decltype(y),foo_type>::value,\"custom index type\");

    return 0;
  }
" HAVE_IS_INDEXABLE_SUPPORT
  )


cmake_pop_check_state()

# find the threading library
# Use a copy FindThreads from CMake 3.1 due to its support of pthread
if(NOT DEFINED THREADS_PREFER_PTHREAD_FLAG)
  set(THREADS_PREFER_PTHREAD_FLAG 1)
endif()
if(${CMAKE_VERSION} VERSION_LESS "3.1")
  find_package(ThreadsCMake31)
else()
  find_package(Threads)
endif()

# see whether threading needs -no-as-needed
if(EXISTS /etc/dpkg/origins/ubuntu)
<<<<<<< HEAD
  set(NO_AS_NEEDED "-Wl,-no-as-needed")
=======
  set(NO_AS_NEEDED "-Wl,-no-as-needed ")
>>>>>>> 7c4f09c1
else(EXISTS /etc/dpkg/origins/ubuntu)
  set(NO_AS_NEEDED "")
endif(EXISTS /etc/dpkg/origins/ubuntu)

<<<<<<< HEAD
set(STDTHREAD_LINK_FLAGS "${NO_AS_NEEDED} ${CMAKE_THREAD_LIBS_INIT}"
=======
set(STDTHREAD_LINK_FLAGS "${NO_AS_NEEDED}${CMAKE_THREAD_LIBS_INIT}"
>>>>>>> 7c4f09c1
    CACHE STRING "Linker flags needed to get working C++11 threads support.  On Ubuntu it may be necessary to include -Wl,-no-as-needed (see FS#1650).")

# set linker flags
#
# in all implementations I know it is sufficient to set the linker flags when
# linking the final executable, so this should work.  In cmake, this appears
# to only work when building the project however, not for later config tests
# (contrary to CMAKE_CXX_FLAGS).  Luckily, later tests don't seem to use any
# threading...  (except for our own sanity check)
if(NOT STDTHREAD_LINK_FLAGS STREQUAL "")
  #set(vars CMAKE_EXE_LINKER_FLAGS ${CMAKE_CONFIGURATION_TYPES})
  # CMAKE_CONFIGURATION_TYPES seems to be empty.  Use the configurations from
  # adding -std=c++11 above instead.
  set(vars CMAKE_EXE_LINKER_FLAGS DEBUG MINSIZEREL RELEASE RELWITHDEBINFO)
  string(REPLACE ";" ";CMAKE_EXE_LINKER_FLAGS_" vars "${vars}")
  string(TOUPPER "${vars}" vars)
  foreach(var ${vars})
    if(NOT var STREQUAL "")
      set(${var} "${${var}} ${STDTHREAD_LINK_FLAGS}")
    endif()
  endforeach(var ${vars})
endif(NOT STDTHREAD_LINK_FLAGS STREQUAL "")

include(CheckCXXSourceRuns)
# check that the found configuration works
if(CMAKE_CROSSCOMPILING)
  message(WARNING "Crosscompiling, cannot run test program to see whether "
    "std::thread works.  Assuming that the found configuration does indeed "
    "work.")
endif(CMAKE_CROSSCOMPILING)

if(NOT DEFINED STDTHREAD_WORKS)
  if(NOT CMAKE_CROSSCOMPILING)
    # The value is not in the cache, so run check
    cmake_push_check_state()
    # tests seem to ignore CMAKE_EXE_LINKER_FLAGS
    set(CMAKE_REQUIRED_LIBRARIES "${STDTHREAD_LINK_FLAGS} ${CMAKE_REQUIRED_LIBRARIES}")
    check_cxx_source_runs("
      #include <thread>

      void dummy() {}

      int main() {
        std::thread t(dummy);
        t.join();
      }
    " STDTHREAD_WORKS)
    cmake_pop_check_state()
  endif(NOT CMAKE_CROSSCOMPILING)
  # put the found value into the cache.  Put it there even if we're
  # cross-compiling, so the user can find it.  Use FORCE:
  # check_cxx_source_runs() already puts the value in the cache but without
  # documentation; also the "if(NOT DEFINED STDTHREAD_WORKS)" will prevent us
  # from overwriting a value set by the user.
  set(STDTHREAD_WORKS "${STDTHREAD_WORKS}"
      CACHE BOOL "Whether std::thread works." FORCE)
endif(NOT DEFINED STDTHREAD_WORKS)

if(NOT STDTHREAD_WORKS)
  # Working C++11 threading support is required for dune.  In particular to
  # make things like lazyly initialized caches thread safe
  # (e.g. QuadratureRules::rule(), which needs std::call_once()).  If we don't
  # include the correct options during linking, there will be very funny
  # errors at runtime, ranging from segfaults to
  #
  #  terminate called after throwing an instance of 'std::system_error'
  #    what():  Unknown error 18446744073709551615
  message(FATAL_ERROR "Your system does not seem to have a working "
    "implementation of std::thread.  If it does, please set the linker flags "
    "required to get std::thread working in the cache variable "
    "STDTHREAD_LINK_FLAGS.  If you think this test is wrong, set the cache "
    "variable STDTHREAD_WORKS.")
endif(NOT STDTHREAD_WORKS)<|MERGE_RESOLUTION|>--- conflicted
+++ resolved
@@ -307,20 +307,12 @@
 
 # see whether threading needs -no-as-needed
 if(EXISTS /etc/dpkg/origins/ubuntu)
-<<<<<<< HEAD
-  set(NO_AS_NEEDED "-Wl,-no-as-needed")
-=======
   set(NO_AS_NEEDED "-Wl,-no-as-needed ")
->>>>>>> 7c4f09c1
 else(EXISTS /etc/dpkg/origins/ubuntu)
   set(NO_AS_NEEDED "")
 endif(EXISTS /etc/dpkg/origins/ubuntu)
 
-<<<<<<< HEAD
-set(STDTHREAD_LINK_FLAGS "${NO_AS_NEEDED} ${CMAKE_THREAD_LIBS_INIT}"
-=======
 set(STDTHREAD_LINK_FLAGS "${NO_AS_NEEDED}${CMAKE_THREAD_LIBS_INIT}"
->>>>>>> 7c4f09c1
     CACHE STRING "Linker flags needed to get working C++11 threads support.  On Ubuntu it may be necessary to include -Wl,-no-as-needed (see FS#1650).")
 
 # set linker flags
