#
# Module that checks for supported C++11 (former C++0x) features.
#
# Sets the follwing variables:
#
# HAVE_NULLPTR                     True if nullptr is available
# HAS_ATTRIBUTE_UNUSED             True if attribute unused is supported
# HAS_ATTRIBUTE_DEPRECATED         True if attribute deprecated is supported
# HAS_ATTRIBUTE_DEPRECATED_MSG     True if attribute deprecated("msg") is supported
# HAVE_INTEGRAL_CONSTANT           True if compiler supports integral_constant
<<<<<<< HEAD
# HAVE_STATIC_ASSERT               True if static_assert is available
# HAVE_VARIADIC_TEMPLATES          True if variadic templates are supprt
# HAVE_VARIADIC_CONSTRUCTOR_SFINAE True if variadic constructor sfinae is supported
# HAVE_RVALUE_REFERENCES           True if rvalue references are supported
# HAVE_STD_THREAD                  True if std::thread is supported
# HAVE_STD_CONDITIONAL             True if std::conditional is supported
# HAVE_INITIALIZER_LIST            True if initializer list is supported
=======
# HAVE_CONSTEXPR                   True if constexpr is supported
# HAVE_KEYWORD_FINAL               True if final is supported.
>>>>>>> fa43f4bf

include(CMakePushCheckState)
cmake_push_check_state()

# test for C++11 flags
include(TestCXXAcceptsFlag)

if(NOT DISABLE_CXX11CHECK)
  # try to use compiler flag -std=c++11
  check_cxx_accepts_flag("-std=c++11" CXX_FLAG_CXX11)
endif(NOT DISABLE_CXX11CHECK)

if(CXX_FLAG_CXX11)
  set(CMAKE_REQUIRED_FLAGS "${CMAKE_REQUIRED_FLAGS} -std=c++11")
  set(CMAKE_CXX_FLAGS "${CMAKE_CXX_FLAGS} -std=c++11 ")
  set(CMAKE_CXX_FLAGS_DEBUG "${CMAKE_CXX_FLAGS_DEBUG} -std=c++11 ")
  set(CMAKE_CXX_FLAGS_MINSIZEREL "${CMAKE_CXX_FLAGS_MINSIZEREL} -std=c++11 ")
  set(CMAKE_CXX_FLAGS_RELEASE "${CMAKE_CXX_FLAGS_RELEASE} -std=c++11 ")
  set(CMAKE_CXX_FLAGS_RELWITHDEBINFO "${CMAKE_CXX_FLAGS_RELWITHDEBINFO} -std=c++11 ")
  set(CXX_STD11_FLAGS "-std=c++11")
else()
  if(NOT DISABLE_CXX11CHECK)
    # try to use compiler flag -std=c++0x for older compilers
    check_cxx_accepts_flag("-std=c++0x" CXX_FLAG_CXX0X)
    if(NOT CXX_FLAG_CXX0X)
      MESSAGE(FATAL_ERROR "Your compiler does not seem to support C++11. If it does, please add any required flags to your CXXFLAGS and run dunecontrol with --disable-cxx11check")
    endif(NOT CXX_FLAG_CXX0X)
  endif(NOT DISABLE_CXX11CHECK)
  if(CXX_FLAG_CXX0X)
    set(CMAKE_REQUIRED_FLAGS "${CMAKE_REQUIRED_FLAGS} -std=c++0x" )
    set(CMAKE_CXX_FLAGS "${CMAKE_CXX_FLAGS} -std=c++0x ")
    set(CMAKE_CXX_FLAGS_DEBUG "${CMAKE_CXX_FLAGS_DEBUG} -std=c++0x ")
    set(CMAKE_CXX_FLAGS_MINSIZEREL "${CMAKE_CXX_FLAGS_MINSIZEREL} -std=c++0x ")
    set(CMAKE_CXX_FLAGS_RELEASE "${CMAKE_CXX_FLAGS_RELEASE} -std=c++0x ")
    set(CMAKE_CXX_FLAGS_RELWITHDEBINFO "${CMAKE_CXX_FLAGS_RELWITHDEBINFO} -std=c++0x ")
  set(CXX_STD11_FLAGS "-std=c++0x")
  endif(CXX_FLAG_CXX0X)
endif(CXX_FLAG_CXX11)
# perform tests
include(CheckCXXSourceCompiles)

# nullptr
check_cxx_source_compiles("
    int main(void)
    {
      char* ch = nullptr;
      return 0;
    }
"  HAVE_NULLPTR
)
include(CheckIncludeFile)
include(CheckIncludeFileCXX)

if(NOT DISABLE_TR1_HEADERS)
# Search for some tr1 headers
foreach(_HEADER type_traits tr1/type_traits)
  string(REPLACE "/" "_" _HEADER_VAR ${_HEADER})
  string(TOUPPER ${_HEADER_VAR} _HEADER_VAR )
  check_include_file_cxx(${_HEADER} "HAVE_${_HEADER_VAR}")
endforeach()

# Check for hash support
check_include_file_cxx("functional" "HAVE_FUNCTIONAL")
if(NOT HAVE_FUNCTIONAL)
  check_include_file_cxx("tr1/functional" "HAVE_TR1_FUNCTIONAL")
  if(HAVE_TR1_FUNCTIONAL)
    set(_functional_header "tr1/functional")
    set(_hash_type "std::tr1::hash")
    set(_hash_variable "HAVE_TR1_HASH")
  endif(HAVE_TR1_FUNCTIONAL)
else()
  set(_functional_header "functional")
  set(_hash_type "std::hash")
  set(_hash_variable "HAVE_STD_HASH")
endif(NOT HAVE_FUNCTIONAL)

if(_functional_header)
  check_cxx_source_compiles("
  #include <${_functional_header}>
  int main(void){
    ${_hash_type}<int> hasher; hasher(42);
  }
" ${_hash_variable})
endif(_functional_header)

# Check whether if std::integral_constant< T, v > is supported and casts into T
check_cxx_source_compiles("
    #include <type_traits>
    void f( int ){}

    int main(void){
      f( std::integral_constant< int, 42 >() );
    }
" HAVE_INTEGRAL_CONSTANT
)

endif(NOT DISABLE_TR1_HEADERS)

# __attribute__((unused))
check_cxx_source_compiles("
   int main(void)
   {
     int __attribute__((unused)) foo;
     return 0;
   };
"  HAS_ATTRIBUTE_UNUSED
)

# __attribute__((deprecated))
check_cxx_source_compiles("
#define DEP __attribute__((deprecated))
   class bar
   {
     bar() DEP;
   };

   class peng { } DEP;

   template <class T>
   class t_bar
   {
     t_bar() DEP;
   };

   template <class T>
   class t_peng {
     t_peng() {};
   } DEP;

   void foo() DEP;

   void foo() {}

   int main(void)
   {
     return 0;
   };
"  HAS_ATTRIBUTE_DEPRECATED
)

# __attribute__((deprecated("msg")))
check_cxx_source_compiles("
#define DEP __attribute__((deprecated(\"message\")))
   class bar {
     bar() DEP;
   };

   class peng { } DEP;

   template <class T>
   class t_bar
   {
     t_bar() DEP;
   };

   template <class T>
   class t_peng
   {
     t_peng() {};
   } DEP;

   void foo() DEP;

   void foo() {}

   int main(void)
   {
     return 0;
   };
"  HAS_ATTRIBUTE_DEPRECATED_MSG
)

# constexpr
check_cxx_source_compiles("
  constexpr int foo()
  { return 0; }

  template<int v>
  struct A
  {
    static const int value = v;
  };

  int main(void)
  {
    return A<foo()>::value;
  }
" HAVE_CONSTEXPR
)

# keyword final
check_cxx_source_compiles("
  struct Foo
  {
    virtual void foo() final;
  };

  int main(void)
  {
    return 0;
  }
" HAVE_KEYWORD_FINAL
)

# std::thread
CHECK_CXX_SOURCE_COMPILES("
  #include <thread>

  void f()
  {
    // do nothing
  }

  int main()
  {
    std::thread t(f);
    t.join();
  }
" HAVE_STD_THREAD
)

cmake_pop_check_state()<|MERGE_RESOLUTION|>--- conflicted
+++ resolved
@@ -8,18 +8,8 @@
 # HAS_ATTRIBUTE_DEPRECATED         True if attribute deprecated is supported
 # HAS_ATTRIBUTE_DEPRECATED_MSG     True if attribute deprecated("msg") is supported
 # HAVE_INTEGRAL_CONSTANT           True if compiler supports integral_constant
-<<<<<<< HEAD
-# HAVE_STATIC_ASSERT               True if static_assert is available
-# HAVE_VARIADIC_TEMPLATES          True if variadic templates are supprt
-# HAVE_VARIADIC_CONSTRUCTOR_SFINAE True if variadic constructor sfinae is supported
-# HAVE_RVALUE_REFERENCES           True if rvalue references are supported
-# HAVE_STD_THREAD                  True if std::thread is supported
-# HAVE_STD_CONDITIONAL             True if std::conditional is supported
-# HAVE_INITIALIZER_LIST            True if initializer list is supported
-=======
 # HAVE_CONSTEXPR                   True if constexpr is supported
 # HAVE_KEYWORD_FINAL               True if final is supported.
->>>>>>> fa43f4bf
 
 include(CMakePushCheckState)
 cmake_push_check_state()
