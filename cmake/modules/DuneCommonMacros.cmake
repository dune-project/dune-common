include(DuneStreams)
dune_set_minimal_debug_level()

<<<<<<< HEAD
# Run the python extension of the Dune cmake build system
include(DunePythonCommonMacros)

if(NOT PROJECT_NAME STREQUAL "dune-common")
  return()
endif()

# find the GNU MultiPrecidion library
find_package(GMP)
include(AddGMPFlags)

# find BLAS and LAPACK
find_package(LAPACK)
include(AddLapackFlags)

# find the MPI library
find_package(MPI)
include(AddMPIFlags)

=======
find_package(GMP)
include(AddGMPFlags)

# find BLAS and LAPACK
find_package(LAPACK)
if (LAPACK_FOUND)
  set(HAVE_BLAS TRUE)
  set(HAVE_LAPACK TRUE)

  cmake_push_check_state()
  set(CMAKE_REQUIRED_LIBRARIES ${LAPACK_LIBRARIES})
  check_function_exists("dsyev_" LAPACK_NEEDS_UNDERLINE)
  cmake_pop_check_state()
endif ()

# find the MPI library
find_package(MPI)
include(AddMPIFlags)

>>>>>>> bdc023f8
# find library for quad-precision arithmetics
find_package(QuadMath)
include(AddQuadMathFlags)

# find program for image manipulation
find_package(Inkscape)
include(UseInkscape)

# find the MProtect header files
find_package(MProtect)

find_package(TBB OPTIONAL_COMPONENTS cpf allocator)
include(AddTBBFlags)

# try to find the Vc library
if((CMAKE_CXX_COMPILER_ID STREQUAL Clang) AND
    (NOT CMAKE_CXX_COMPILER_VERSION VERSION_LESS 7))
  message("Raising minimum acceptable Vc version to 1.4.1 due to use of Clang 7 (or later), see https://gitlab.dune-project.org/core/dune-common/issues/132")
  set(MINIMUM_VC_VERSION 1.4.1)
endif()
find_package(Vc ${MINIMUM_VC_VERSION} NO_MODULE)
<<<<<<< HEAD
include(AddVcFlags)
=======
include(AddVcFlags)

# Run the python extension of the Dune cmake build system
include(DunePythonCommonMacros)
>>>>>>> bdc023f8
<|MERGE_RESOLUTION|>--- conflicted
+++ resolved
@@ -1,13 +1,12 @@
 include(DuneStreams)
 dune_set_minimal_debug_level()
 
-<<<<<<< HEAD
 # Run the python extension of the Dune cmake build system
 include(DunePythonCommonMacros)
 
-if(NOT PROJECT_NAME STREQUAL "dune-common")
-  return()
-endif()
+# if(NOT PROJECT_NAME STREQUAL "dune-common")
+#   return()
+# endif()
 
 # find the GNU MultiPrecidion library
 find_package(GMP)
@@ -21,27 +20,6 @@
 find_package(MPI)
 include(AddMPIFlags)
 
-=======
-find_package(GMP)
-include(AddGMPFlags)
-
-# find BLAS and LAPACK
-find_package(LAPACK)
-if (LAPACK_FOUND)
-  set(HAVE_BLAS TRUE)
-  set(HAVE_LAPACK TRUE)
-
-  cmake_push_check_state()
-  set(CMAKE_REQUIRED_LIBRARIES ${LAPACK_LIBRARIES})
-  check_function_exists("dsyev_" LAPACK_NEEDS_UNDERLINE)
-  cmake_pop_check_state()
-endif ()
-
-# find the MPI library
-find_package(MPI)
-include(AddMPIFlags)
-
->>>>>>> bdc023f8
 # find library for quad-precision arithmetics
 find_package(QuadMath)
 include(AddQuadMathFlags)
@@ -63,11 +41,4 @@
   set(MINIMUM_VC_VERSION 1.4.1)
 endif()
 find_package(Vc ${MINIMUM_VC_VERSION} NO_MODULE)
-<<<<<<< HEAD
-include(AddVcFlags)
-=======
-include(AddVcFlags)
-
-# Run the python extension of the Dune cmake build system
-include(DunePythonCommonMacros)
->>>>>>> bdc023f8
+include(AddVcFlags)