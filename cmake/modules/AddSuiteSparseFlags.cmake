# Defines the functions to use SuiteSparse
#
# .. cmake_function:: add_dune_suitesparse_flags
#
#    .. cmake_param:: targets
#       :positional:
#       :single:
#       :required:
#
#       A list of targets to use SuiteSparse with.
#

# set HAVE_SUITESPARSE for config.h
set(HAVE_SUITESPARSE ${SuiteSparse_FOUND})
set(HAVE_UMFPACK ${SuiteSparse_UMFPACK_FOUND})

<<<<<<< HEAD
# register all SuiteSparse related flags
if(SuiteSparse_FOUND)
  dune_register_package_flags(
    COMPILE_DEFINITIONS "ENABLE_SUITESPARSE=1"
    LIBRARIES SuiteSparse::SuiteSparse)
endif()

=======
>>>>>>> bdc023f8
# Provide function to set target properties for linking to SuiteSparse
function(add_dune_suitesparse_flags _targets)
  if(SuiteSparse_FOUND)
    foreach(_target ${_targets})
<<<<<<< HEAD
      target_link_libraries(${_target} SuiteSparse::SuiteSparse)
=======
      target_link_libraries(${_target} PUBLIC SuiteSparse::SuiteSparse)
>>>>>>> bdc023f8
      target_compile_definitions(${_target} PUBLIC ENABLE_SUITESPARSE=1)
    endforeach(_target)
  endif()
endfunction(add_dune_suitesparse_flags)<|MERGE_RESOLUTION|>--- conflicted
+++ resolved
@@ -14,25 +14,11 @@
 set(HAVE_SUITESPARSE ${SuiteSparse_FOUND})
 set(HAVE_UMFPACK ${SuiteSparse_UMFPACK_FOUND})
 
-<<<<<<< HEAD
-# register all SuiteSparse related flags
-if(SuiteSparse_FOUND)
-  dune_register_package_flags(
-    COMPILE_DEFINITIONS "ENABLE_SUITESPARSE=1"
-    LIBRARIES SuiteSparse::SuiteSparse)
-endif()
-
-=======
->>>>>>> bdc023f8
 # Provide function to set target properties for linking to SuiteSparse
 function(add_dune_suitesparse_flags _targets)
   if(SuiteSparse_FOUND)
     foreach(_target ${_targets})
-<<<<<<< HEAD
-      target_link_libraries(${_target} SuiteSparse::SuiteSparse)
-=======
       target_link_libraries(${_target} PUBLIC SuiteSparse::SuiteSparse)
->>>>>>> bdc023f8
       target_compile_definitions(${_target} PUBLIC ENABLE_SUITESPARSE=1)
     endforeach(_target)
   endif()
