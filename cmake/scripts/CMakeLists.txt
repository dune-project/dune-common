install(FILES
  conf.py.in
  CreateDoxyFile.cmake
  extract_cmake_data.py
  FinalizeHeadercheck.cmake
  index.rst.in
  InstallFile.cmake
<<<<<<< HEAD
  main77.cc
=======
  main77.cc.in
>>>>>>> a6d255fd
  RunDoxygen.cmake
  sphinx_cmake_dune.py
  DESTINATION ${CMAKE_INSTALL_DATAROOTDIR}/dune/cmake/scripts)<|MERGE_RESOLUTION|>--- conflicted
+++ resolved
@@ -5,11 +5,7 @@
   FinalizeHeadercheck.cmake
   index.rst.in
   InstallFile.cmake
-<<<<<<< HEAD
-  main77.cc
-=======
   main77.cc.in
->>>>>>> a6d255fd
   RunDoxygen.cmake
   sphinx_cmake_dune.py
   DESTINATION ${CMAKE_INSTALL_DATAROOTDIR}/dune/cmake/scripts)